name: Weekly Test

on:
  workflow_dispatch: # run on request (no need for PR)
  schedule:
    # every 12AM on Sunday
    - cron: "0 0 * * 0"

jobs:
  Regression-Tests:
    strategy:
      fail-fast: false
      matrix:
        include:
          - toxenv_task: "iseg"
<<<<<<< HEAD
            test_args: "tests/regression/instance_segmentation/test_instance_segmentation.py"
            runs_on: "['self-hosted', 'Linux', 'X64', 'dmount']"
            task: "instance_segmentation"
          - toxenv_task: "iseg_t"
            test_args: "tests/regression/instance_segmentation/test_tiling_instance_segmentation.py"
            runs_on: "['self-hosted', 'Linux', 'X64', 'dmount']"
            task: "instance_segmentation"
          - toxenv_task: "seg"
            test_args: "tests/regression/semantic_segmentation"
            runs_on: "['self-hosted', 'Linux', 'X64', 'dmount']"
            task: "segmentation"
          - toxenv_task: "det"
            test_args: "tests/regression/detection"
            runs_on: "['self-hosted', 'Linux', 'X64', 'dmount']"
            task: "detection"
          - toxenv_task: "ano"
            test_args: "tests/regression/anomaly"
            runs_on: "['self-hosted', 'Linux', 'X64', 'dmount']"
            task: "anomaly"
          - toxenv_task: "act"
            test_args: "tests/regression/action"
            runs_on: "['self-hosted', 'Linux', 'X64', 'dmount']"
            task: "action"
          - toxenv_task: "cls"
            test_args: "tests/regression/classification"
            runs_on: "['self-hosted', 'Linux', 'X64', 'dmount']"
=======
            test_dir: "tests/regression/instance_segmentation/test_instance_segmentation.py"
            task: "instance_segmentation"
          - toxenv_task: "iseg_t"
            test_dir: "tests/regression/instance_segmentation/test_tiling_instance_segmentation.py"
            task: "instance_segmentation"
          - toxenv_task: "seg"
            test_dir: "tests/regression/semantic_segmentation"
            task: "segmentation"
          - toxenv_task: "det"
            test_dir: "tests/regression/detection"
            task: "detection"
          - toxenv_task: "ano"
            test_dir: "tests/regression/anomaly"
            task: "anomaly"
          - toxenv_task: "act"
            test_dir: "tests/regression/action"
            task: "action"
          - toxenv_task: "cls"
            test_dir: "tests/regression/classification"
>>>>>>> de0f5aec
            task: "classification"
    name: Regression-Test-py310-${{ matrix.toxenv_task }}
    uses: ./.github/workflows/run_tests_in_tox.yml
    with:
      python-version: "3.10"
      toxenv-pyver: "py310"
      toxenv-task: ${{ matrix.toxenv_task }}
<<<<<<< HEAD
      test-args: ${{ matrix.test_args }}
      runs-on: ${{ matrix.runs_on }}
=======
      tests-dir: ${{ matrix.test_dir }}
      runs-on: "['self-hosted', 'Linux', 'X64', 'dmount']"
>>>>>>> de0f5aec
      task: ${{ matrix.task }}
      timeout-minutes: 8640
      upload-artifact: true
      artifact-prefix: "weekly-test-results"<|MERGE_RESOLUTION|>--- conflicted
+++ resolved
@@ -13,54 +13,25 @@
       matrix:
         include:
           - toxenv_task: "iseg"
-<<<<<<< HEAD
             test_args: "tests/regression/instance_segmentation/test_instance_segmentation.py"
-            runs_on: "['self-hosted', 'Linux', 'X64', 'dmount']"
             task: "instance_segmentation"
           - toxenv_task: "iseg_t"
             test_args: "tests/regression/instance_segmentation/test_tiling_instance_segmentation.py"
-            runs_on: "['self-hosted', 'Linux', 'X64', 'dmount']"
             task: "instance_segmentation"
           - toxenv_task: "seg"
             test_args: "tests/regression/semantic_segmentation"
-            runs_on: "['self-hosted', 'Linux', 'X64', 'dmount']"
             task: "segmentation"
           - toxenv_task: "det"
             test_args: "tests/regression/detection"
-            runs_on: "['self-hosted', 'Linux', 'X64', 'dmount']"
             task: "detection"
           - toxenv_task: "ano"
             test_args: "tests/regression/anomaly"
-            runs_on: "['self-hosted', 'Linux', 'X64', 'dmount']"
             task: "anomaly"
           - toxenv_task: "act"
             test_args: "tests/regression/action"
-            runs_on: "['self-hosted', 'Linux', 'X64', 'dmount']"
             task: "action"
           - toxenv_task: "cls"
             test_args: "tests/regression/classification"
-            runs_on: "['self-hosted', 'Linux', 'X64', 'dmount']"
-=======
-            test_dir: "tests/regression/instance_segmentation/test_instance_segmentation.py"
-            task: "instance_segmentation"
-          - toxenv_task: "iseg_t"
-            test_dir: "tests/regression/instance_segmentation/test_tiling_instance_segmentation.py"
-            task: "instance_segmentation"
-          - toxenv_task: "seg"
-            test_dir: "tests/regression/semantic_segmentation"
-            task: "segmentation"
-          - toxenv_task: "det"
-            test_dir: "tests/regression/detection"
-            task: "detection"
-          - toxenv_task: "ano"
-            test_dir: "tests/regression/anomaly"
-            task: "anomaly"
-          - toxenv_task: "act"
-            test_dir: "tests/regression/action"
-            task: "action"
-          - toxenv_task: "cls"
-            test_dir: "tests/regression/classification"
->>>>>>> de0f5aec
             task: "classification"
     name: Regression-Test-py310-${{ matrix.toxenv_task }}
     uses: ./.github/workflows/run_tests_in_tox.yml
@@ -68,13 +39,8 @@
       python-version: "3.10"
       toxenv-pyver: "py310"
       toxenv-task: ${{ matrix.toxenv_task }}
-<<<<<<< HEAD
-      test-args: ${{ matrix.test_args }}
-      runs-on: ${{ matrix.runs_on }}
-=======
       tests-dir: ${{ matrix.test_dir }}
       runs-on: "['self-hosted', 'Linux', 'X64', 'dmount']"
->>>>>>> de0f5aec
       task: ${{ matrix.task }}
       timeout-minutes: 8640
       upload-artifact: true
