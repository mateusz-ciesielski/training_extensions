"""Openvino Task of Detection."""

# Copyright (C) 2021 Intel Corporation
#
# Licensed under the Apache License, Version 2.0 (the "License");
# you may not use this file except in compliance with the License.
# You may obtain a copy of the License at
#
# http://www.apache.org/licenses/LICENSE-2.0
#
# Unless required by applicable law or agreed to in writing,
# software distributed under the License is distributed on an "AS IS" BASIS,
# WITHOUT WARRANTIES OR CONDITIONS OF ANY KIND, either express or implied.
# See the License for the specific language governing permissions
# and limitations under the License.

import copy
import io
import json
import os
import tempfile
import time
import warnings
from typing import Any, Dict, List, Optional, Tuple, Union
from zipfile import ZipFile

import attr
import nncf
import numpy as np
import openvino.runtime as ov
from addict import Dict as ADDict
from nncf.common.quantization.structs import QuantizationPreset
from openvino.model_api.adapters import OpenvinoAdapter, create_core
from openvino.model_api.models import ImageModel, Model
from openvino.model_api.tilers import DetectionTiler, InstanceSegmentationTiler

from otx.algorithms.common.utils import OTXOpenVinoDataLoader
from otx.algorithms.common.utils.ir import check_if_quantized
from otx.algorithms.common.utils.logger import get_logger
from otx.algorithms.common.utils.utils import get_default_async_reqs_num
from otx.algorithms.detection.adapters.openvino import model_wrappers
from otx.algorithms.detection.configs.base import DetectionConfig
from otx.api.configuration.helper.utils import (
    config_to_bytes,
    flatten_config_values,
    flatten_detection_config_groups,
    merge_a_into_b,
)
from otx.api.entities.annotation import AnnotationSceneEntity
from otx.api.entities.datasets import DatasetEntity
from otx.api.entities.explain_parameters import ExplainParameters
from otx.api.entities.inference_parameters import (
    InferenceParameters,
    default_progress_callback,
)
from otx.api.entities.label import Domain, LabelEntity
from otx.api.entities.label_schema import LabelSchemaEntity
from otx.api.entities.model import (
    ModelEntity,
    ModelFormat,
    ModelOptimizationType,
    ModelPrecision,
    OptimizationMethod,
)
from otx.api.entities.model_template import TaskType
from otx.api.entities.optimization_parameters import OptimizationParameters
from otx.api.entities.resultset import ResultSetEntity
from otx.api.entities.subset import Subset
from otx.api.entities.task_environment import TaskEnvironment
from otx.api.entities.tensor import TensorEntity
from otx.api.serialization.label_mapper import LabelSchemaMapper, label_schema_to_bytes
from otx.api.usecases.evaluation.metrics_helper import MetricsHelper
from otx.api.usecases.exportable_code import demo
from otx.api.usecases.exportable_code.inference import IInferencer
from otx.api.usecases.exportable_code.prediction_to_annotation_converter import (
    DetectionToAnnotationConverter,
    IPredictionToAnnotationConverter,
    MaskToAnnotationConverter,
    RotatedRectToAnnotationConverter,
)
from otx.api.usecases.tasks.interfaces.deployment_interface import IDeploymentTask
from otx.api.usecases.tasks.interfaces.evaluate_interface import IEvaluationTask
from otx.api.usecases.tasks.interfaces.inference_interface import IInferenceTask
from otx.api.usecases.tasks.interfaces.optimization_interface import (
    IOptimizationTask,
    OptimizationType,
)
from otx.api.utils.dataset_utils import add_saliency_maps_to_dataset_item

logger = get_logger()


# pylint: disable=too-many-locals
class BaseInferencerWithConverter(IInferencer):
    """BaseInferencerWithConverter class in OpenVINO task."""

    def __init__(
        self,
        configuration: dict,
        model: Model,
        converter: IPredictionToAnnotationConverter,
    ) -> None:
        self.configuration = configuration
        self.model = model
        self.converter = converter
        self.callback_exceptions: List[Exception] = []
        self.is_callback_set = False

    def pre_process(self, image: np.ndarray) -> Tuple[Dict[str, np.ndarray], Dict[str, Any]]:
        """Pre-process function of OpenVINO Detection Inferencer."""
        return self.model.preprocess(image)

    def get_saliency_map(self, prediction: Any):
        """Saliency map function of OpenVINO Detection Inferencer."""
        if isinstance(prediction.saliency_map, list):
            return prediction.saliency_map

        if prediction.saliency_map.shape[0] == 1:
            return prediction.saliency_map[0]

        return prediction.saliency_map

    def predict(self, image: np.ndarray):
        """Predict function of OpenVINO Detection Inferencer."""
        image, metadata = self.pre_process(image)
        raw_predictions = self.forward(image)
        detections = self.model.postprocess(raw_predictions, metadata)
        predictions = self.converter.convert_to_annotation(detections, metadata)
        if "feature_vector" not in raw_predictions or "saliency_map" not in raw_predictions:
            warnings.warn(
                "Could not find Feature Vector and Saliency Map in OpenVINO output. "
                "Please rerun OpenVINO export or retrain the model."
            )
            features = (None, None)
        else:
            features = (
                detections.feature_vector.reshape(-1),
                self.get_saliency_map(detections),
            )
        return predictions, features

    def forward(self, image: Dict[str, np.ndarray]) -> Dict[str, np.ndarray]:
        """Forward function of OpenVINO Detection Inferencer."""
        return self.model.infer_sync(image)

    def _async_callback(self, request: Any, callback_args: tuple) -> None:
        """Fetches the results of async inference."""
        try:
            id, preprocessing_meta, result_handler = callback_args
            prediction = self.model.inference_adapter.copy_raw_result(request)
            detections = self.model.postprocess(prediction, preprocessing_meta)
            processed_prediciton = self.converter.convert_to_annotation(detections, preprocessing_meta)

            if "feature_vector" not in prediction or "saliency_map" not in prediction:
                warnings.warn(
                    "Could not find Feature Vector and Saliency Map in OpenVINO output. "
                    "Please rerun OpenVINO export or retrain the model."
                )
                features = (None, None)
            else:
                features = (
<<<<<<< HEAD
                    copy.deepcopy(prediction["feature_vector"].reshape(-1)),
                    self.get_saliency_map(prediction, preprocessing_meta),
=======
                    copy.deepcopy(detections.feature_vector.reshape(-1)),
                    self.get_saliency_map(detections),
>>>>>>> 6d3dd348
                )

            result_handler(id, processed_prediciton, features)

        except Exception as e:
            self.callback_exceptions.append(e)

    def enqueue_prediction(self, image: np.ndarray, id: int, result_handler: Any) -> None:
        """Runs async inference."""
        if not self.is_callback_set:
            self.model.inference_adapter.set_callback(self._async_callback)
            self.is_callback_set = True

        if not self.model.is_ready():
            self.model.await_any()
        image, metadata = self.pre_process(image)
        callback_data = id, metadata, result_handler
        self.model.inference_adapter.infer_async(image, callback_data)

    def await_all(self) -> None:
        """Await all running infer requests if any."""
        self.model.await_all()


class OpenVINODetectionInferencer(BaseInferencerWithConverter):
    """Inferencer implementation for OTXDetection using OpenVINO backend."""

    def __init__(
        self,
        hparams: DetectionConfig,
        label_schema: LabelSchemaEntity,
        model_file: Union[str, bytes],
        weight_file: Union[str, bytes, None] = None,
        device: str = "CPU",
        num_requests: int = 1,
        model_configuration: Dict[str, Any] = {},
    ):
        """Initialize for OpenVINODetectionInferencer.

        :param hparams: Hyper parameters that the model should use.
        :param label_schema: LabelSchemaEntity that was used during model training.
        :param model_file: Path OpenVINO IR model definition file.
        :param weight_file: Path OpenVINO IR model weights file.
        :param device: Device to run inference on, such as CPU, GPU or MYRIAD. Defaults to "CPU".
        :param num_requests: Maximum number of requests that the inferencer can make. Defaults to 1.
        """

        model_adapter = OpenvinoAdapter(
            create_core(),
            model_file,
            weight_file,
            device=device,
            max_num_requests=num_requests,
            plugin_config={"PERFORMANCE_HINT": "THROUGHPUT"},
        )
        configuration = {
            **attr.asdict(
                hparams.postprocessing,
                filter=lambda attr, _: attr.name not in ["header", "description", "type", "visible_in_ui"],
            )
        }
        configuration.update(model_configuration)
        model = Model.create_model(model_adapter, "SSD", configuration, preload=True)
        converter = DetectionToAnnotationConverter(label_schema, configuration)

        super().__init__(configuration, model, converter)

<<<<<<< HEAD
    def post_process(self, prediction: Dict[str, np.ndarray], metadata: Dict[str, Any]) -> AnnotationSceneEntity:
        """Detection specific post-process."""
        detections = self.model.postprocess(prediction, metadata)
        detections = detection2array(detections.objects)
        return self.converter.convert_to_annotation(detections, metadata)

=======
>>>>>>> 6d3dd348

class OpenVINOMaskInferencer(BaseInferencerWithConverter):
    """Mask Inferencer implementation for OTXDetection using OpenVINO backend."""

    def __init__(
        self,
        hparams: DetectionConfig,
        label_schema: LabelSchemaEntity,
        model_file: Union[str, bytes],
        weight_file: Union[str, bytes, None] = None,
        device: str = "CPU",
        num_requests: int = 1,
        model_configuration: Dict[str, Any] = {},
    ):
        model_adapter = OpenvinoAdapter(
            create_core(),
            model_file,
            weight_file,
            device=device,
            max_num_requests=num_requests,
            plugin_config={"PERFORMANCE_HINT": "THROUGHPUT"},
        )

        configuration = {
            **attr.asdict(
                hparams.postprocessing,
                filter=lambda attr, value: attr.name not in ["header", "description", "type", "visible_in_ui"],
            ),
        }
        configuration.update(model_configuration)

        model = Model.create_model(model_adapter, "MaskRCNN", configuration, preload=True)
        converter = MaskToAnnotationConverter(label_schema, configuration)

        super().__init__(configuration, model, converter)


class OpenVINORotatedRectInferencer(BaseInferencerWithConverter):
    """Rotated Rect Inferencer implementation for OTXDetection using OpenVINO backend."""

    def __init__(
        self,
        hparams: DetectionConfig,
        label_schema: LabelSchemaEntity,
        model_file: Union[str, bytes],
        weight_file: Union[str, bytes, None] = None,
        device: str = "CPU",
        num_requests: int = 1,
    ):
        model_adapter = OpenvinoAdapter(
            create_core(),
            model_file,
            weight_file,
            device=device,
            max_num_requests=num_requests,
            plugin_config={"PERFORMANCE_HINT": "THROUGHPUT"},
        )

        configuration = {
            **attr.asdict(
                hparams.postprocessing,
                filter=lambda attr, value: attr.name not in ["header", "description", "type", "visible_in_ui"],
            )
        }

        model = Model.create_model(model_adapter, "MaskRCNN", configuration, preload=True)
        converter = RotatedRectToAnnotationConverter(label_schema, configuration)

        super().__init__(configuration, model, converter)


class OpenVINOTileClassifierWrapper(BaseInferencerWithConverter):
    """Wrapper for OpenVINO Tiling.

    Args:
        inferencer (BaseInferencerWithConverter): inferencer to wrap
        tile_size (int): tile size
        overlap (float): overlap ratio between tiles
        max_number (int): maximum number of objects per image
        tile_ir_scale_factor (float, optional): scale factor for tile size
        tile_classifier_model_file (Union[str, bytes, None], optional): tile classifier xml. Defaults to None.
        tile_classifier_weight_file (Union[str, bytes, None], optional): til classifier weight bin. Defaults to None.
        device (str, optional): device to run inference on, such as CPU, GPU or MYRIAD. Defaults to "CPU".
        num_requests (int, optional): number of request for OpenVINO adapter. Defaults to 1.
        mode (str, optional): run inference in sync or async mode. Defaults to "async".
    """

    def __init__(
        self,
        inferencer: BaseInferencerWithConverter,
        tile_size: int = 400,
        overlap: float = 0.5,
        max_number: int = 100,
        tile_ir_scale_factor: float = 1.0,
        tile_classifier_model_file: Union[str, bytes, None] = None,
        tile_classifier_weight_file: Union[str, bytes, None] = None,
        device: str = "CPU",
        num_requests: int = 1,
        mode: str = "async",
    ):  # pylint: disable=too-many-arguments
        assert mode in ["async", "sync"], "mode should be async or sync"
        classifier = None
        if tile_classifier_model_file is not None or tile_classifier_weight_file is not None:
            adapter = OpenvinoAdapter(
                create_core(),
                tile_classifier_model_file,
                tile_classifier_weight_file,
                device=device,
                max_num_requests=num_requests,
            )
            classifier = ImageModel(inference_adapter=adapter, configuration={}, preload=True)

        tiler_config = {
            "tile_size": int(tile_size * tile_ir_scale_factor),
            "tiles_overlap": overlap / tile_ir_scale_factor,
            "max_pred_number": max_number,
        }

        is_segm = isinstance(inferencer.converter, (MaskToAnnotationConverter, RotatedRectToAnnotationConverter))
        if is_segm:
            self.tiler = InstanceSegmentationTiler(
                inferencer.model, tiler_config, execution_mode=mode, tile_classifier_model=classifier
            )
        else:
            self.tiler = DetectionTiler(inferencer.model, tiler_config, execution_mode=mode)

        super().__init__(inferencer.configuration, inferencer.model, inferencer.converter)

    def predict(self, image: np.ndarray) -> Tuple[AnnotationSceneEntity, Tuple[np.ndarray, np.ndarray]]:
        """Run prediction by tiling image to small patches.

        Args:
            image (np.ndarray): input image

        Returns:
            detections: AnnotationSceneEntity
            features: list including feature vector and saliency map
        """
        detections = self.tiler(image)
        annotations = self.converter.convert_to_annotation(detections, metadata={"original_shape": image.shape})
        features = (
            detections.feature_vector.reshape(-1),
            self.get_saliency_map(detections),
        )

        return annotations, features


class OpenVINODetectionTask(IDeploymentTask, IInferenceTask, IEvaluationTask, IOptimizationTask):
    """Task implementation for OTXDetection using OpenVINO backend."""

    def __init__(self, task_environment: TaskEnvironment):
        logger.info("Loading OpenVINO OTXDetectionTask")
        self.task_environment = task_environment
        self.model = self.task_environment.model
        self.task_type = self.task_environment.model_template.task_type
        self.confidence_threshold: float = 0.0
        self.config = self.load_config()
        self.inferencer = self.load_inferencer()
        logger.info("OpenVINO task initialization completed")

    @property
    def hparams(self):
        """Hparams of OpenVINO Detection Task."""
        return self.task_environment.get_hyper_parameters(DetectionConfig)

    def load_config(self) -> ADDict:
        """Load configurable parameters from model adapter.

        Returns:
            ADDict: config dictionary
        """
        config = vars(self.hparams)
        flatten_detection_config_groups(config)
        try:
            if self.model is not None and self.model.get_data("config.json"):
                json_dict = json.loads(self.model.get_data("config.json"))
                flatten_config_values(json_dict)
                # NOTE: for backward compatibility
                json_dict["tiling_parameters"]["tile_ir_scale_factor"] = json_dict["tiling_parameters"].get(
                    "tile_ir_scale_factor", 1.0
                )
                config = merge_a_into_b(json_dict, config)
        except Exception as e:  # pylint: disable=broad-except
            logger.warning(f"Failed to load config.json: {e}")
        config = ADDict(config)
        return config

    def load_inferencer(
        self,
    ) -> Union[
        OpenVINODetectionInferencer,
        OpenVINOMaskInferencer,
        OpenVINORotatedRectInferencer,
        OpenVINOTileClassifierWrapper,
    ]:
        """load_inferencer function of OpenVINO Detection Task."""
        if self.model is None:
            raise RuntimeError("load_inferencer failed, model is None")
        _hparams = copy.deepcopy(self.hparams)
        if _hparams.postprocessing.result_based_confidence_threshold:
            self.confidence_threshold = float(
                np.frombuffer(self.model.get_data("confidence_threshold"), dtype=np.float32)[0]
            )
            _hparams.postprocessing.confidence_threshold = self.confidence_threshold
        logger.info(f"Confidence Threshold: {_hparams.postprocessing.confidence_threshold}")
        _hparams.postprocessing.use_ellipse_shapes = self.config.postprocessing.use_ellipse_shapes
        async_requests_num = get_default_async_reqs_num()
        args = [
            _hparams,
            self.task_environment.label_schema,
            self.model.get_data("openvino.xml"),
            self.model.get_data("openvino.bin"),
            "CPU",
            async_requests_num,
        ]
        if self.task_type == TaskType.DETECTION:
            if (
                "YOLOX" in self.task_environment.model_template.model_template_id
                and not self.config.tiling_parameters.enable_tiling
            ):
                args.append({"resize_type": "fit_to_window_letterbox", "pad_value": 114})
            inferencer: BaseInferencerWithConverter = OpenVINODetectionInferencer(*args)
        if self.task_type == TaskType.INSTANCE_SEGMENTATION:
            if self.config.tiling_parameters.enable_tiling:
                args.append({"resize_type": "standard"})
            else:
                args.append({"resize_type": "fit_to_window_letterbox", "pad_value": 0})
            inferencer = OpenVINOMaskInferencer(*args)
        if self.task_type == TaskType.ROTATED_DETECTION:
            inferencer = OpenVINORotatedRectInferencer(*args)
        if self.config.tiling_parameters.enable_tiling:
            logger.info("Tiling is enabled. Wrap inferencer with tile inference.")
            tile_classifier_model_file, tile_classifier_weight_file = None, None
            if self.config.tiling_parameters.enable_tile_classifier:
                logger.info("Tile classifier is enabled. Load tile classifier model.")
                tile_classifier_model_file = self.model.get_data("tile_classifier.xml")
                tile_classifier_weight_file = self.model.get_data("tile_classifier.bin")
            inferencer = OpenVINOTileClassifierWrapper(
                inferencer,
                self.config.tiling_parameters.tile_size,
                self.config.tiling_parameters.tile_overlap,
                self.config.tiling_parameters.tile_max_number,
                self.config.tiling_parameters.tile_ir_scale_factor,
                tile_classifier_model_file,
                tile_classifier_weight_file,
            )
        if not isinstance(
            inferencer,
            (
                OpenVINODetectionInferencer,
                OpenVINOMaskInferencer,
                OpenVINORotatedRectInferencer,
                OpenVINOTileClassifierWrapper,
            ),
        ):
            raise RuntimeError(f"Unknown OpenVINO Inferencer TaskType: {self.task_type}")
        return inferencer

    def infer(
        self,
        dataset: DatasetEntity,
        inference_parameters: Optional[InferenceParameters] = None,
    ) -> DatasetEntity:
        """Infer function of OpenVINODetectionTask."""
        logger.info("Start OpenVINO inference")

        if inference_parameters is not None:
            update_progress_callback = inference_parameters.update_progress
            add_saliency_map = not inference_parameters.is_evaluation
            process_saliency_maps = inference_parameters.process_saliency_maps
            explain_predicted_classes = inference_parameters.explain_predicted_classes
            enable_async_inference = inference_parameters.enable_async_inference
        else:
            update_progress_callback = default_progress_callback
            add_saliency_map = True
            process_saliency_maps = False
            explain_predicted_classes = True
            enable_async_inference = True

        if self.config.tiling_parameters.enable_tiling:
            enable_async_inference = False

        def add_prediction(id: int, predicted_scene: AnnotationSceneEntity, aux_data: tuple):
            dataset_item = dataset[id]
            dataset_item.append_annotations(predicted_scene.annotations)
            feature_vector, saliency_map = aux_data
            if feature_vector is not None:
                representation_vector = TensorEntity(name="representation_vector", numpy=feature_vector.reshape(-1))
                dataset_item.append_metadata_item(representation_vector, model=self.model)

            if add_saliency_map and saliency_map is not None and len(saliency_map) > 0:
                labels = self.task_environment.get_labels().copy()
                if len(saliency_map) == len(labels) + 1:
                    # Include the background as the last category
                    labels.append(LabelEntity("background", Domain.DETECTION))

                predicted_scored_labels: List = []
                for bbox in predicted_scene.annotations:
                    predicted_scored_labels += bbox.get_labels()

                add_saliency_maps_to_dataset_item(
                    dataset_item=dataset_item,
                    saliency_map=saliency_map,
                    model=self.model,
                    labels=labels,
                    predicted_scored_labels=predicted_scored_labels,
                    explain_predicted_classes=explain_predicted_classes,
                    process_saliency_maps=process_saliency_maps,
                )

        total_time = 0.0
        dataset_size = len(dataset)
        for i, dataset_item in enumerate(dataset, 1):
            start_time = time.perf_counter()

            if enable_async_inference:
                self.inferencer.enqueue_prediction(dataset_item.numpy, i - 1, add_prediction)
            else:
                predicted_scene, features = self.inferencer.predict(dataset_item.numpy)
                add_prediction(i - 1, predicted_scene, features)

            update_progress_callback(int(i / dataset_size * 100), None)
            end_time = time.perf_counter() - start_time
            logger.info(f"{end_time} secs")
            total_time += end_time

        self.inferencer.await_all()

        logger.info(f"Avg time per image: {total_time/len(dataset)} secs")
        logger.info(f"Total time: {total_time} secs")
        logger.info("OpenVINO inference completed")
        return dataset

    def explain(
        self,
        dataset: DatasetEntity,
        explain_parameters: Optional[ExplainParameters] = None,
    ) -> DatasetEntity:
        """Explain function of OpenVINODetectionTask."""
        logger.info("Start OpenVINO explain")

        update_progress_callback = default_progress_callback
        process_saliency_maps = False
        explain_predicted_classes = True
        if explain_parameters is not None:
            update_progress_callback = explain_parameters.update_progress  # type: ignore
            process_saliency_maps = explain_parameters.process_saliency_maps
            explain_predicted_classes = explain_parameters.explain_predicted_classes

        dataset_size = len(dataset)
        for i, dataset_item in enumerate(dataset, 1):
            predicted_scene, features = self.inferencer.predict(dataset_item.numpy)
            dataset_item.append_annotations(predicted_scene.annotations)
            update_progress_callback(int(i / dataset_size * 100), None)
            _, saliency_map = features
            if saliency_map is None:
                raise RuntimeError(
                    "There is no Saliency Map in OpenVINO IR model output. "
                    "Please export model to OpenVINO IR with dump_features"
                )

            labels = self.task_environment.get_labels().copy()
            if len(saliency_map) == len(labels) + 1:
                # Include the background as the last category
                labels.append(LabelEntity("background", Domain.DETECTION))

            predicted_scored_labels: List = []
            for bbox in predicted_scene.annotations:
                predicted_scored_labels += bbox.get_labels()

            add_saliency_maps_to_dataset_item(
                dataset_item=dataset_item,
                saliency_map=saliency_map,
                model=self.model,
                labels=labels,
                predicted_scored_labels=predicted_scored_labels,
                explain_predicted_classes=explain_predicted_classes,
                process_saliency_maps=process_saliency_maps,
            )
        logger.info("OpenVINO explain completed")
        return dataset

    def evaluate(
        self,
        output_resultset: ResultSetEntity,
        evaluation_metric: Optional[str] = None,
    ):
        """Evaluate function of OpenVINODetectionTask."""
        logger.info("Start OpenVINO metric evaluation")
        if evaluation_metric is not None:
            logger.warning(
                f"Requested to use {evaluation_metric} metric, but parameter is ignored. Use F-measure instead."
            )
        output_resultset.performance = MetricsHelper.compute_f_measure(output_resultset).get_performance()
        logger.info("OpenVINO metric evaluation completed")

    def deploy(self, output_model: ModelEntity) -> None:
        """Deploy function of OpenVINODetectionTask."""
        logger.info("Deploying the model")

        work_dir = os.path.dirname(demo.__file__)
        parameters = {}
        parameters["type_of_model"] = self.inferencer.model.__model__
        parameters["converter_type"] = str(self.task_type)
        parameters["model_parameters"] = self.inferencer.configuration
        parameters["model_parameters"]["labels"] = LabelSchemaMapper.forward(self.task_environment.label_schema)
        if self.config.tiling_parameters.get("type"):
            self.config.tiling_parameters["type"] = str(self.config.tiling_parameters["type"])
        parameters["tiling_parameters"] = self.config.tiling_parameters

        zip_buffer = io.BytesIO()
        with ZipFile(zip_buffer, "w") as arch:
            # model files
            if self.model is None:
                raise ValueError("Deploy failed, model is None")
            arch.writestr(os.path.join("model", "model.xml"), self.model.get_data("openvino.xml"))
            arch.writestr(os.path.join("model", "model.bin"), self.model.get_data("openvino.bin"))
            if self.config.tiling_parameters.enable_tiling and self.config.tiling_parameters.enable_tile_classifier:
                arch.writestr(os.path.join("model", "tile_classifier.xml"), self.model.get_data("tile_classifier.xml"))
                arch.writestr(os.path.join("model", "tile_classifier.bin"), self.model.get_data("tile_classifier.bin"))
            arch.writestr(
                os.path.join("model", "config.json"),
                json.dumps(parameters, ensure_ascii=False, indent=4),
            )
            # model_wrappers files
            for root, _, files in os.walk(os.path.dirname(model_wrappers.__file__)):
                if "__pycache__" in root:
                    continue
                for file in files:
                    file_path = os.path.join(root, file)
                    arch.write(
                        file_path,
                        os.path.join(
                            "python",
                            "model_wrappers",
                            file_path.split("model_wrappers/")[1],
                        ),
                    )
            # python files
            arch.write(
                os.path.join(work_dir, "requirements.txt"),
                os.path.join("python", "requirements.txt"),
            )
            arch.write(os.path.join(work_dir, "LICENSE"), os.path.join("python", "LICENSE"))
            arch.write(os.path.join(work_dir, "demo.py"), os.path.join("python", "demo.py"))
            arch.write(os.path.join(work_dir, "README.md"), os.path.join(".", "README.md"))
        output_model.exportable_code = zip_buffer.getvalue()
        logger.info("Deploying completed")

    def optimize(
        self,
        optimization_type: OptimizationType,
        dataset: DatasetEntity,
        output_model: ModelEntity,
        optimization_parameters: Optional[OptimizationParameters] = None,
    ):
        """Optimize function of OpenVINODetectionTask."""
        logger.info("Start PTQ optimization")

        if optimization_type is not OptimizationType.POT:
            raise ValueError("PTQ is the only supported optimization type for OpenVino models")
        if self.model is None:
            raise RuntimeError("Optimize failed, model is None")

        dataset = dataset.get_combined_subset([Subset.TRAINING, Subset.UNLABELED])
        data_loader = OTXOpenVinoDataLoader(dataset, self.inferencer)

        quantization_dataset = nncf.Dataset(data_loader, lambda data: data[0])

        with tempfile.TemporaryDirectory() as tempdir:
            xml_path = os.path.join(tempdir, "model.xml")
            bin_path = os.path.join(tempdir, "model.bin")
            with open(xml_path, "wb") as f:
                f.write(self.model.get_data("openvino.xml"))
            with open(bin_path, "wb") as f:
                f.write(self.model.get_data("openvino.bin"))

            ov_model = ov.Core().read_model(xml_path)
            if check_if_quantized(ov_model):
                raise RuntimeError("Model is already optimized by PTQ")

        if optimization_parameters:
            optimization_parameters.update_progress(10, None)

        stat_subset_size = self.hparams.pot_parameters.stat_subset_size
        preset = QuantizationPreset(self.hparams.pot_parameters.preset.name.lower())

        compressed_model = nncf.quantize(
            ov_model, quantization_dataset, subset_size=min(stat_subset_size, len(data_loader)), preset=preset
        )

        if optimization_parameters:
            optimization_parameters.update_progress(90, None)

        with tempfile.TemporaryDirectory() as tempdir:
            xml_path = os.path.join(tempdir, "model.xml")
            ov.serialize(compressed_model, xml_path)
            with open(xml_path, "rb") as f:
                output_model.set_data("openvino.xml", f.read())
            with open(os.path.join(tempdir, "model.bin"), "rb") as f:
                output_model.set_data("openvino.bin", f.read())
        output_model.set_data(
            "confidence_threshold",
            np.array([self.confidence_threshold], dtype=np.float32).tobytes(),
        )

        # tile classifier is bypassed PTQ for now
        if self.config.tiling_parameters.enable_tiling and self.config.tiling_parameters.enable_tile_classifier:
            output_model.set_data("tile_classifier.xml", self.model.get_data("tile_classifier.xml"))
            output_model.set_data("tile_classifier.bin", self.model.get_data("tile_classifier.bin"))

        output_model.set_data(
            "label_schema.json",
            label_schema_to_bytes(self.task_environment.label_schema),
        )
        output_model.set_data("config.json", config_to_bytes(self.hparams))

        # set model attributes for quantized model
        output_model.model_format = ModelFormat.OPENVINO
        output_model.optimization_type = ModelOptimizationType.POT
        output_model.optimization_methods = [OptimizationMethod.QUANTIZATION]
        output_model.precision = [ModelPrecision.INT8]

        self.model = output_model
        self.inferencer = self.load_inferencer()
        logger.info("PTQ optimization completed")

        if optimization_parameters:
            optimization_parameters.update_progress(100, None)<|MERGE_RESOLUTION|>--- conflicted
+++ resolved
@@ -159,13 +159,8 @@
                 features = (None, None)
             else:
                 features = (
-<<<<<<< HEAD
-                    copy.deepcopy(prediction["feature_vector"].reshape(-1)),
-                    self.get_saliency_map(prediction, preprocessing_meta),
-=======
                     copy.deepcopy(detections.feature_vector.reshape(-1)),
                     self.get_saliency_map(detections),
->>>>>>> 6d3dd348
                 )
 
             result_handler(id, processed_prediciton, features)
@@ -233,15 +228,6 @@
 
         super().__init__(configuration, model, converter)
 
-<<<<<<< HEAD
-    def post_process(self, prediction: Dict[str, np.ndarray], metadata: Dict[str, Any]) -> AnnotationSceneEntity:
-        """Detection specific post-process."""
-        detections = self.model.postprocess(prediction, metadata)
-        detections = detection2array(detections.objects)
-        return self.converter.convert_to_annotation(detections, metadata)
-
-=======
->>>>>>> 6d3dd348
 
 class OpenVINOMaskInferencer(BaseInferencerWithConverter):
     """Mask Inferencer implementation for OTXDetection using OpenVINO backend."""
