--- conflicted
+++ resolved
@@ -211,11 +211,7 @@
     if scores.dtype == torch.bfloat16:
         scores = scores.to(torch.float32)
 
-<<<<<<< HEAD
-    if offset == 0 and bboxes.dtype:
-=======
     if offset == 0:
->>>>>>> 11750e3d
         inds = tv_nms(bboxes, scores, float(iou_threshold))
     else:
         device = bboxes.device
