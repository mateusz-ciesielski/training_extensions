--- conflicted
+++ resolved
@@ -49,9 +49,6 @@
     "OTXConfig",
     "adapt_batch_size",
     "InputSizeManager",
-<<<<<<< HEAD
     "XPUDataParallel",
-=======
     "patch_from_hyperparams",
->>>>>>> 45a4bcd1
 ]