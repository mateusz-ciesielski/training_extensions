--- conflicted
+++ resolved
@@ -360,12 +360,8 @@
             iou_threshold=iou_threshold,
             max_per_img=max_per_img,
             max_annotation=max_annotation,
-<<<<<<< HEAD
-            filter_empty_gt=False if test_mode else filter_empty_gt,
+            filter_empty_gt=filter_empty_gt if self.dataset.otx_dataset[0].subset != Subset.TESTING else False,
             sampling_ratio=sampling_ratio if self.dataset.otx_dataset[0].subset != Subset.TESTING else 1.0,
-=======
-            filter_empty_gt=filter_empty_gt if self.dataset.otx_dataset[0].subset != Subset.TESTING else False,
->>>>>>> 21f41c6f
         )
         self.flag = np.zeros(len(self), dtype=np.uint8)
         self.pipeline = Compose(pipeline)
