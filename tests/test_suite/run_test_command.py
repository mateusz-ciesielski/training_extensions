--- conflicted
+++ resolved
@@ -9,12 +9,7 @@
 import shutil
 import sys
 from pathlib import Path
-<<<<<<< HEAD
-from typing import Dict
-
-=======
 from typing import Dict, Union
->>>>>>> aa8d1750
 import onnx
 import onnxruntime
 import pytest
