"""Common test case and helpersi for OTX"""
# Copyright (C) 2021-2023 Intel Corporation
# SPDX-License-Identifier: Apache-2.0
#

import asyncio
import json
import os
import shutil
import sys
from pathlib import Path
from typing import Dict, Union

import onnx
import onnxruntime
import pytest
import torch
import yaml

from otx.api.entities.model_template import ModelCategory, ModelStatus
from otx.cli.tools.find import SUPPORTED_BACKBONE_BACKENDS as find_supported_backends
from otx.cli.tools.find import SUPPORTED_TASKS as find_supported_tasks
from otx.cli.utils.nncf import get_number_of_fakequantizers_in_xml
from tests.test_suite.e2e_test_system import e2e_pytest_component


def get_template_rel_dir(template):
    return os.path.dirname(os.path.relpath(template.model_template_path))


def get_template_dir(template, root) -> str:

    # Get the template directory of the algorithm.
    # The location of the template files are as follows:
    # ~/training_extensions/src/otx/algorithms/<algorithm>/**/template.yaml
    # To get the ``algorithm``, index of the "algorithms" can be
    # searched, where ``algorithm`` comes next.
    template_path_parts = template.model_template_path.split(os.sep)
    idx = template_path_parts.index("algorithms")
    algorithm = template_path_parts[idx + 1]

    algo_backend_dir = f"src/otx/algorithms/{algorithm}"
    work_dir = os.path.join(root, f"src/otx/algorithms/{algorithm}")
    template_dir = os.path.dirname(os.path.relpath(template.model_template_path, start=algo_backend_dir))
    template_work_dir = os.path.join(work_dir, template_dir)

    os.makedirs(template_work_dir, exist_ok=True)
    return template_work_dir


def runner(
    cmd,
    stdout_stream=sys.stdout.buffer,
    stderr_stream=sys.stderr.buffer,
    **kwargs,
):
    async def stream_handler(in_stream, out_stream):
        output = bytearray()
        # buffer line
        line = bytearray()
        while True:
            c = await in_stream.read(1)
            if not c:
                break
            line.extend(c)
            if c == b"\n":
                out_stream.write(line)
                output.extend(line)
                line = bytearray()
        return output

    async def run_and_capture(cmd):
        environ = os.environ.copy()
        environ["PYTHONUNBUFFERED"] = "1"
        process = await asyncio.create_subprocess_exec(
            *cmd,
            stdout=asyncio.subprocess.PIPE,
            stderr=asyncio.subprocess.PIPE,
            env=environ,
            **kwargs,
        )

        try:
            stdout, stderr = await asyncio.gather(
                stream_handler(process.stdout, stdout_stream),
                stream_handler(process.stderr, stderr_stream),
            )
        except Exception:
            process.kill()
            raise
        finally:
            rc = await process.wait()
        return rc, stdout, stderr

    rc, stdout, stderr = asyncio.run(run_and_capture(cmd))

    return rc, stdout, stderr


def check_run(cmd, **kwargs):
    rc, _, stderr = runner(cmd, **kwargs)
    sys.stdout.flush()
    sys.stderr.flush()

    if rc != 0:
        stderr = stderr.decode("utf-8").splitlines()
        i = 0
        for i, line in enumerate(stderr):
            if line.startswith("Traceback"):
                break
        stderr = "\n".join(stderr[i:])
    assert rc == 0, stderr


def otx_train_testing(template, root, otx_dir, args, deterministic=True):
    template_work_dir = get_template_dir(template, root)
    command_line = ["otx", "train", template.model_template_path]
    for arg in [
        "--train-ann_file",
        "--train-data-roots",
        "--val-ann-file",
        "--val-data-roots",
        "--unlabeled-data-roots",
        "--unlabeled-file-list",
    ]:
        arg_value = args.get(arg, None)
        if arg_value:
            command_line.extend([arg, os.path.join(otx_dir, arg_value)])
    command_line.extend(["--output", f"{template_work_dir}/trained_{template.model_template_id}"])
    command_line.extend(["--workspace", f"{template_work_dir}"])
    if "--load-weights" in args:
        if not os.path.exists(args["--load-weights"]):
            pytest.skip(reason=f"required file is not exist - {args['--load-weights']}")
        command_line.extend(["--load-weights", args["--load-weights"]])
    if "--gpus" in args:
        command_line.extend(["--gpus", args["--gpus"]])
        if "--multi-gpu-port" in args:
            command_line.extend(["--multi-gpu-port", args["--multi-gpu-port"]])
    if "--train-type" in args:
        command_line.extend(["--train-type", args["--train-type"]])
    if deterministic:
        command_line.extend(["--deterministic"])
    if "--track-resource-usage" in args:
        command_line.extend(["--track-resource-usage", args["--track-resource-usage"]])
    if "train_params" in args:
        command_line.extend(args["train_params"])
    check_run(command_line)
    assert os.path.exists(f"{template_work_dir}/trained_{template.model_template_id}/models/weights.pth")
    assert os.path.exists(f"{template_work_dir}/trained_{template.model_template_id}/models/label_schema.json")

    if "--track-resource-usage" in args:
        assert os.path.exists(f"{template_work_dir}/trained_{template.model_template_id}/resource_usage.yaml")
        output_tmp_dir = os.path.join(os.environ.get("TOX_ENV_DIR", os.getcwd()), "tmp")
        shutil.copy(
            f"{template_work_dir}/trained_{template.model_template_id}/resource_usage.yaml",
            os.path.join(output_tmp_dir, f"rt-{template.model_template_id}.yaml"),
        )


def otx_resume_testing(template, root, otx_dir, args):
    template_work_dir = get_template_dir(template, root)
    command_line = [
        "otx",
        "train",
        template.model_template_path,
    ]
    for option in [
        "--train-ann-file",
        "--train-data-roots",
        "--val-ann-file",
        "--val-data-roots",
        "--unlabeled-data-roots",
        "--unlabeled-file-list",
        "--resume-from",
    ]:
        if option in args:
            command_line.extend([option, f"{os.path.join(otx_dir, args[option])}"])

    if "--resume-from" in args:
        if not os.path.exists(args["--resume-from"]):
            pytest.skip(reason=f"required file is not exist - {args['--resume-from']}")

    command_line.extend(["--output", f"{template_work_dir}/trained_for_resume_{template.model_template_id}"])
    command_line.extend(["--workspace", f"{template_work_dir}"])
    command_line.extend(args["train_params"])
    check_run(command_line)
    assert os.path.exists(f"{template_work_dir}/trained_for_resume_{template.model_template_id}/models/weights.pth")
    assert os.path.exists(
        f"{template_work_dir}/trained_for_resume_{template.model_template_id}/models/label_schema.json"
    )


def otx_hpo_testing(template, root, otx_dir, args):
    template_work_dir = get_template_dir(template, root)
    if os.path.exists(f"{template_work_dir}/hpo"):
        shutil.rmtree(f"{template_work_dir}/hpo")

    command_line = ["otx", "train", template.model_template_path]

    for arg in ["--train-data-roots", "--val-data-roots"]:
        arg_value = args.get(arg, None)
        if arg_value:
            command_line.extend([arg, os.path.join(otx_dir, arg_value)])
    command_line.extend(["--output", f"{template_work_dir}/hpo_trained_{template.model_template_id}"])
    command_line.extend(["--workspace", f"{template_work_dir}"])
    command_line.extend(["--enable-hpo", "--hpo-time-ratio", "1"])

    command_line.extend(args["train_params"])
    check_run(command_line)
    trials_json = list(
        filter(
            lambda x: x.name.split(".")[0].isnumeric(),
            Path(f"{template_work_dir}/hpo_trained_{template.model_template_id}/hpo/").rglob("*.json"),
        )
    )
    assert trials_json
    for trial_json in trials_json:
        with trial_json.open("r") as f:
            trial_result = json.load(f)
        assert trial_result.get("score")

    assert os.path.exists(f"{template_work_dir}/hpo_trained_{template.model_template_id}/models/weights.pth")
    assert os.path.exists(f"{template_work_dir}/hpo_trained_{template.model_template_id}/models/label_schema.json")


def otx_export_testing(template, root, dump_features=False, half_precision=False, check_ir_meta=False, is_onnx=False):
    template_work_dir = get_template_dir(template, root)

    weights_path = f"{template_work_dir}/trained_{template.model_template_id}/models/weights.pth"
    if not os.path.exists(weights_path):
        pytest.skip(reason=f"required file is not exist - {weights_path}")

    save_path = f"{template_work_dir}/exported_{template.model_template_id}"
    command_line = [
        "otx",
        "export",
        template.model_template_path,
        "--load-weights",
        weights_path,
        "--output",
        save_path,
    ]

    if dump_features:
        command_line[-1] += "_w_features"
        save_path = command_line[-1]
        command_line.append("--dump-features")
    if half_precision:
        command_line[-1] += "_fp16"
        save_path = command_line[-1]
        command_line.append("--half-precision")
    if is_onnx:
        command_line.extend(["--export-type", "onnx"])

    check_run(command_line)

    path_to_xml = os.path.join(save_path, "openvino.xml")
    assert os.path.exists(os.path.join(save_path, "label_schema.json"))
    if not is_onnx:
        if "Visual_Prompting" in template.model_template_id:
            path_to_xml = os.path.join(save_path, "visual_prompting_decoder.xml")
            assert os.path.exists(os.path.join(save_path, "visual_prompting_image_encoder.xml"))
            assert os.path.exists(os.path.join(save_path, "visual_prompting_image_encoder.bin"))
            assert os.path.exists(os.path.join(save_path, "visual_prompting_decoder.xml"))
            assert os.path.exists(os.path.join(save_path, "visual_prompting_decoder.bin"))
        else:
            assert os.path.exists(path_to_xml)
            assert os.path.exists(os.path.join(save_path, "openvino.bin"))
            ckpt = torch.load(f"{template_work_dir}/trained_{template.model_template_id}/models/weights.pth")
            input_size = ckpt.get("input_size", None)
            if input_size:
                with open(path_to_xml, encoding="utf-8") as xml_stream:
                    xml_model = xml_stream.read()
                    assert f"{input_size[1]},{input_size[0]}" in xml_model
    else:
        if "Visual_Prompting" in template.model_template_id:
            assert os.path.exists(os.path.join(save_path, "visual_prompting_image_encoder.onnx"))
            assert os.path.exists(os.path.join(save_path, "visual_prompting_decoder.onnx"))
        else:
            path_to_onnx = os.path.join(save_path, "model.onnx")
            assert os.path.exists(path_to_onnx)

            if check_ir_meta:
                onnx_model = onnx.load(path_to_onnx)
                is_model_type_presented = False
                for prop in onnx_model.metadata_props:
                    assert "model_info" in prop.key
                    if "model_type" in prop.key:
                        is_model_type_presented = True
                assert is_model_type_presented

            # In case of tile classifier mmdeploy inserts mark nodes in onnx, making it non-standard
            if not os.path.exists(os.path.join(save_path, "tile_classifier.onnx")):
                onnx.checker.check_model(path_to_onnx)
                onnxruntime.InferenceSession(path_to_onnx)
            return

    if dump_features:
        with open(path_to_xml, encoding="utf-8") as stream:
            xml_model = stream.read()
            assert "feature_vector" in xml_model

    if half_precision:
        with open(path_to_xml, encoding="utf-8") as stream:
            xml_model = stream.read()
            assert "FP16" in xml_model

    if check_ir_meta:
        with open(path_to_xml, encoding="utf-8") as stream:
            xml_model = stream.read()
            assert "model_info" in xml_model
            assert "model_type" in xml_model
            assert "labels" in xml_model


def otx_eval_testing(template, root, otx_dir, args):
    template_work_dir = get_template_dir(template, root)

    weights_path = f"{template_work_dir}/trained_{template.model_template_id}/models/weights.pth"
    if not os.path.exists(weights_path):
        pytest.skip(reason=f"required file is not exist - {weights_path}")

    command_line = [
        "otx",
        "eval",
        template.model_template_path,
        "--test-data-roots",
        f'{os.path.join(otx_dir, args["--test-data-roots"])}',
        "--load-weights",
        weights_path,
        "--output",
        f"{template_work_dir}/trained_{template.model_template_id}",
    ]
    command_line.extend(["--workspace", f"{template_work_dir}"])
    command_line.extend(args.get("eval_params", []))
    check_run(command_line)
    assert os.path.exists(f"{template_work_dir}/trained_{template.model_template_id}/performance.json")


def otx_eval_openvino_testing(
    template,
    root,
    otx_dir,
    args,
    threshold=0.0,
    half_precision=False,
):
    template_work_dir = get_template_dir(template, root)
    weights_path = f"{template_work_dir}/exported_{template.model_template_id}/openvino.xml"
    output_path = f"{template_work_dir}/exported_{template.model_template_id}"
    perf_path = f"{template_work_dir}/exported_{template.model_template_id}/performance.json"

    if half_precision:
        weights_path = f"{template_work_dir}/exported_{template.model_template_id}_fp16/openvino.xml"
        output_path = f"{template_work_dir}/exported_{template.model_template_id}_fp16"
        perf_path = f"{template_work_dir}/exported_{template.model_template_id}_fp16/performance.json"

    if not os.path.exists(weights_path):
<<<<<<< HEAD
        pytest.skip(reason=f"required file is not existed - {weights_path}")
=======
        pytest.skip(reason=f"required file is not exist - {weights_path}")
>>>>>>> de0f5aec

    command_line = [
        "otx",
        "eval",
        template.model_template_path,
        "--test-data-roots",
        f'{os.path.join(otx_dir, args["--test-data-roots"])}',
        "--load-weights",
        weights_path,
        "--output",
        output_path,
    ]
    command_line.extend(["--workspace", f"{template_work_dir}"])
    check_run(command_line)
    assert os.path.exists(perf_path)
    ref_pref_path = f"{template_work_dir}/trained_{template.model_template_id}/performance.json"
    if not os.path.exists(ref_pref_path):
        pytest.skip(reason=f"required file is not existed - {ref_pref_path}")
    with open(ref_pref_path) as read_file:
        trained_performance = json.load(read_file)
    with open(perf_path) as read_file:
        exported_performance = json.load(read_file)

    compare_model_accuracy(exported_performance, trained_performance, threshold)


def otx_demo_testing(template, root, otx_dir, args):
    template_work_dir = get_template_dir(template, root)

    weights_path = f"{template_work_dir}/trained_{template.model_template_id}/models/weights.pth"
    if not os.path.exists(weights_path):
        pytest.skip(reason=f"required file is not exist - {weights_path}")

    command_line = [
        "otx",
        "demo",
        template.model_template_path,
        "--load-weights",
        weights_path,
        "--input",
        os.path.join(otx_dir, args["--input"]),
        "--delay",
        "-1",
        "--output",
        os.path.join(template_work_dir, "output"),
    ]
    check_run(command_line)
    assert os.path.exists(os.path.join(template_work_dir, "output"))


def otx_demo_openvino_testing(template, root, otx_dir, args):
    template_work_dir = get_template_dir(template, root)

    weights_path = f"{template_work_dir}/exported_{template.model_template_id}/openvino.xml"
    if not os.path.exists(weights_path):
        pytest.skip(reason=f"required file is not exist - {weights_path}")

    command_line = [
        "otx",
        "demo",
        template.model_template_path,
        "--load-weights",
        weights_path,
        "--input",
        os.path.join(otx_dir, args["--input"]),
        "--delay",
        "-1",
        "--output",
        os.path.join(template_work_dir, "output"),
    ]
    check_run(command_line)
    assert os.path.exists(os.path.join(template_work_dir, "output"))


def otx_deploy_openvino_testing(template, root, otx_dir, args):
    template_work_dir = get_template_dir(template, root)

    weights_path = f"{template_work_dir}/exported_{template.model_template_id}/openvino.xml"
    if not os.path.exists(weights_path):
        pytest.skip(reason=f"required file is not exist - {weights_path}")

    deployment_dir = f"{template_work_dir}/deployed_{template.model_template_id}"
    command_line = [
        "otx",
        "deploy",
        template.model_template_path,
        "--load-weights",
        weights_path,
        "--output",
        deployment_dir,
    ]
    check_run(command_line)
    check_run(["unzip", "-o", "openvino.zip"], cwd=deployment_dir)
    # TODO: Need to check Requirements.txt & new environment is working
    # check_run(
    #     ["python3", "-m", "venv", "venv"],
    #     cwd=os.path.join(deployment_dir, "python"),
    # )
    # check_run(
    #     ["python3", "-m", "pip", "install", "wheel"],
    #     cwd=os.path.join(deployment_dir, "python"),
    # )
    # check_run(
    #     ["python3", "-m", "pip", "install", "pip", "--upgrade"],
    #     cwd=os.path.join(deployment_dir, "python"),
    # )
    # check_run(
    #     ["python3", "-m", "pip", "install", "torch>=1.8.1, <=1.9.1"],
    #     cwd=os.path.join(deployment_dir, "python"),
    # )
    # check_run(
    #     [
    #         "python3",
    #         "-m",
    #         "pip",
    #         "install",
    #         "-r",
    #         os.path.join(deployment_dir, "python", "requirements.txt"),
    #     ],
    #     cwd=os.path.join(deployment_dir, "python"),
    # )
    check_run(
        [
            "python3",
            "demo.py",
            "-m",
            "../model",
            "-i",
            os.path.join(otx_dir, args["--input"]),
            "--inference_type",
            "sync",
            "--no_show",
            "--output",
            os.path.join(deployment_dir, "output"),
        ],
        cwd=os.path.join(deployment_dir, "python"),
    )
    assert os.path.exists(os.path.join(deployment_dir, "output"))

    check_run(
        [
            "python3",
            "demo.py",
            "-m",
            "../model",
            "-i",
            os.path.join(otx_dir, args["--input"]),
            "--inference_type",
            "async",
            "--no_show",
            "--output",
            os.path.join(deployment_dir, "output"),
        ],
        cwd=os.path.join(deployment_dir, "python"),
    )
    assert os.path.exists(os.path.join(deployment_dir, "output"))


def otx_eval_deployment_testing(template, root, otx_dir, args, threshold=0.0):
    template_work_dir = get_template_dir(template, root)

    weights_path = f"{template_work_dir}/deployed_{template.model_template_id}/openvino.zip"
    if not os.path.exists(weights_path):
        pytest.skip(reason=f"required file is not exist - {weights_path}")

    command_line = [
        "otx",
        "eval",
        template.model_template_path,
        "--test-data-roots",
        f'{os.path.join(otx_dir, args["--test-data-roots"])}',
        "--load-weights",
        weights_path,
        "--output",
        f"{template_work_dir}/deployed_{template.model_template_id}",
    ]
    command_line.extend(["--workspace", f"{template_work_dir}"])
    check_run(command_line)
    assert os.path.exists(f"{template_work_dir}/deployed_{template.model_template_id}/performance.json")
    with open(f"{template_work_dir}/exported_{template.model_template_id}/performance.json") as read_file:
        exported_performance = json.load(read_file)
    with open(f"{template_work_dir}/deployed_{template.model_template_id}/performance.json") as read_file:
        deployed_performance = json.load(read_file)

    compare_model_accuracy(deployed_performance, deployed_performance, threshold)


def otx_demo_deployment_testing(template, root, otx_dir, args):
    template_work_dir = get_template_dir(template, root)
    deployment_dir = f"{template_work_dir}/deployed_{template.model_template_id}"

    weights_path = f"{deployment_dir}/openvino.zip"
    if not os.path.exists(weights_path):
        pytest.skip(reason=f"required file is not exist - {weights_path}")

    command_line = [
        "otx",
        "demo",
        template.model_template_path,
        "--load-weights",
        weights_path,
        "--input",
        os.path.join(otx_dir, args["--input"]),
        "--delay",
        "-1",
        "--output",
        os.path.join(deployment_dir, "output"),
    ]
    check_run(command_line)
    assert os.path.exists(os.path.join(deployment_dir, "output"))


def ptq_optimize_testing(template, root, otx_dir, args, is_visual_prompting=False):
    template_work_dir = get_template_dir(template, root)

    weights_path = f"{template_work_dir}/exported_{template.model_template_id}/openvino.xml"
    if is_visual_prompting:
        weights_path = f"{template_work_dir}/exported_{template.model_template_id}/visual_prompting_decoder.xml"
    if not os.path.exists(weights_path):
        pytest.skip(reason=f"required file is not exist - {weights_path}")

    command_line = [
        "otx",
        "optimize",
        template.model_template_path,
        "--train-data-roots",
        f'{os.path.join(otx_dir, args["--train-data-roots"])}',
        "--val-data-roots",
        f'{os.path.join(otx_dir, args["--val-data-roots"])}',
        "--output",
        f"{template_work_dir}/ptq_{template.model_template_id}",
        "--load-weights",
        weights_path,
    ]

    command_line.extend(["--workspace", f"{template_work_dir}"])
    check_run(command_line)
    if is_visual_prompting:
        assert os.path.exists(
            f"{template_work_dir}/ptq_{template.model_template_id}/visual_prompting_image_encoder.xml"
        )
        assert os.path.exists(
            f"{template_work_dir}/ptq_{template.model_template_id}/visual_prompting_image_encoder.bin"
        )
        assert os.path.exists(f"{template_work_dir}/ptq_{template.model_template_id}/visual_prompting_decoder.xml")
        assert os.path.exists(f"{template_work_dir}/ptq_{template.model_template_id}/visual_prompting_decoder.bin")
    else:
        assert os.path.exists(f"{template_work_dir}/ptq_{template.model_template_id}/openvino.xml")
        assert os.path.exists(f"{template_work_dir}/ptq_{template.model_template_id}/openvino.bin")
    assert os.path.exists(f"{template_work_dir}/ptq_{template.model_template_id}/label_schema.json")


def _validate_fq_in_xml(xml_path, path_to_ref_data, compression_type, test_name, update=False):
    num_fq = get_number_of_fakequantizers_in_xml(xml_path)
    assert os.path.exists(path_to_ref_data), f"Reference file does not exist: {path_to_ref_data} [num_fq = {num_fq}]"

    with open(path_to_ref_data, encoding="utf-8") as stream:
        ref_data = yaml.safe_load(stream)
    ref_num_fq = ref_data.get(test_name, {}).get(compression_type, {}).get("number_of_fakequantizers", -1)
    if update:
        print(f"Updating FQ refs: {ref_num_fq}->{num_fq} for {compression_type}")
        ref_data[test_name][compression_type]["number_of_fakequantizers"] = num_fq
        with open(path_to_ref_data, encoding="utf-8", mode="w") as stream:
            stream.write(yaml.safe_dump(ref_data))
    assert num_fq == ref_num_fq, f"Incorrect number of FQs in optimized model: {num_fq} != {ref_num_fq}"


def ptq_validate_fq_testing(template, root, otx_dir, task_type, test_name):
    template_work_dir = get_template_dir(template, root)
    xml_paths = [f"{template_work_dir}/ptq_{template.model_template_id}/openvino.xml"]
    if task_type == "visual_prompting":
        xml_paths = [
            f"{template_work_dir}/ptq_{template.model_template_id}/visual_prompting_image_encoder.xml",
            f"{template_work_dir}/ptq_{template.model_template_id}/visual_prompting_decoder.xml",
        ]
    for xml_path in xml_paths:
        if not os.path.exists(xml_path):
            pytest.skip(reason=f"required file is not exist - {xml_path}")

    if task_type == "visual_prompting":
        paths_to_ref_data = [
            os.path.join(
                otx_dir,
                "tests",
                "e2e/cli",
                task_type,
                "reference",
                template.model_template_id,
                "compressed_image_encoder.yml",
            ),
            os.path.join(
                otx_dir,
                "tests",
                "e2e/cli",
                task_type,
                "reference",
                template.model_template_id,
                "compressed_decoder.yml",
            ),
        ]
    else:
        paths_to_ref_data = [
            os.path.join(
                otx_dir, "tests", "e2e/cli", task_type, "reference", template.model_template_id, "compressed_model.yml"
            )
        ]

    for xml_path, path_to_ref_data in zip(xml_paths, paths_to_ref_data):
        _validate_fq_in_xml(xml_path, path_to_ref_data, "ptq", test_name)


def ptq_eval_testing(template, root, otx_dir, args, is_visual_prompting=False):
    template_work_dir = get_template_dir(template, root)

    weights_path = f"{template_work_dir}/ptq_{template.model_template_id}/openvino.xml"
    if is_visual_prompting:
        weights_path = f"{template_work_dir}/ptq_{template.model_template_id}/visual_prompting_decoder.xml"
    if not os.path.exists(weights_path):
        pytest.skip(reason=f"required file is not exist - {weights_path}")

    command_line = [
        "otx",
        "eval",
        template.model_template_path,
        "--test-data-roots",
        f'{os.path.join(otx_dir, args["--test-data-roots"])}',
        "--output",
        f"{template_work_dir}/ptq_{template.model_template_id}",
        "--load-weights",
        weights_path,
    ]
    command_line.extend(["--workspace", f"{template_work_dir}"])
    check_run(command_line)
    assert os.path.exists(f"{template_work_dir}/ptq_{template.model_template_id}/performance.json")


def nncf_optimize_testing(template, root, otx_dir, args):
    if template.entrypoints.nncf is None:
        pytest.skip("NNCF QAT is disabled: entrypoints.nncf in template is not specified")

    template_work_dir = get_template_dir(template, root)

    weights_path = f"{template_work_dir}/trained_{template.model_template_id}/models/weights.pth"
    if not os.path.exists(weights_path):
        pytest.skip(reason=f"required file is not exist - {weights_path}")

    command_line = [
        "otx",
        "optimize",
        template.model_template_path,
        "--train-data-roots",
        f'{os.path.join(otx_dir, args["--train-data-roots"])}',
        "--val-data-roots",
        f'{os.path.join(otx_dir, args["--val-data-roots"])}',
        "--load-weights",
        weights_path,
        "--output",
        f"{template_work_dir}/nncf_{template.model_template_id}",
    ]
    command_line.extend(["--workspace", f"{template_work_dir}"])
    command_line.extend(args["train_params"])
    check_run(command_line)
    assert os.path.exists(f"{template_work_dir}/nncf_{template.model_template_id}/weights.pth")
    assert os.path.exists(f"{template_work_dir}/nncf_{template.model_template_id}/label_schema.json")


def nncf_export_testing(template, root):
    if template.entrypoints.nncf is None:
        pytest.skip("NNCF QAT is disabled: entrypoints.nncf in template is not specified")

    template_work_dir = get_template_dir(template, root)

    weights_path = f"{template_work_dir}/nncf_{template.model_template_id}/weights.pth"
    if not os.path.exists(weights_path):
        pytest.skip(reason=f"required file is not exist - {weights_path}")

    command_line = [
        "otx",
        "export",
        template.model_template_path,
        "--load-weights",
        weights_path,
        "--output",
        f"{template_work_dir}/exported_nncf_{template.model_template_id}",
    ]
    check_run(command_line)
    assert os.path.exists(f"{template_work_dir}/exported_nncf_{template.model_template_id}/openvino.xml")
    assert os.path.exists(f"{template_work_dir}/exported_nncf_{template.model_template_id}/openvino.bin")
    assert os.path.exists(f"{template_work_dir}/exported_nncf_{template.model_template_id}/label_schema.json")
    original_bin_size = os.path.getsize(f"{template_work_dir}/exported_{template.model_template_id}/openvino.bin")
    compressed_bin_size = os.path.getsize(
        f"{template_work_dir}/exported_nncf_{template.model_template_id}/openvino.bin"
    )
    assert compressed_bin_size < original_bin_size, f"{compressed_bin_size=}, {original_bin_size=}"
    ckpt = torch.load(f"{template_work_dir}/nncf_{template.model_template_id}/weights.pth")
    input_size = ckpt.get("input_size", None)
    if input_size:
        with open(
            f"{template_work_dir}/exported_nncf_{template.model_template_id}/openvino.xml", encoding="utf-8"
        ) as xml_stream:
            xml_model = xml_stream.read()
            assert f"{input_size[1]},{input_size[0]}" in xml_model


def nncf_validate_fq_testing(template, root, otx_dir, task_type, test_name):
    if template.entrypoints.nncf is None:
        pytest.skip("NNCF QAT is disabled: entrypoints.nncf in template is not specified")

    template_work_dir = get_template_dir(template, root)

    xml_path = f"{template_work_dir}/exported_nncf_{template.model_template_id}/openvino.xml"
    if not os.path.exists(xml_path):
        pytest.skip(reason=f"required file is not exist - {xml_path}")

    path_to_ref_data = os.path.join(
        otx_dir, "tests", "e2e/cli", task_type, "reference", template.model_template_id, "compressed_model.yml"
    )

    _validate_fq_in_xml(xml_path, path_to_ref_data, "nncf", test_name)


def nncf_eval_testing(template, root, otx_dir, args, threshold=0.01):
    if template.entrypoints.nncf is None:
        pytest.skip("NNCF QAT is disabled: entrypoints.nncf in template is not specified")

    template_work_dir = get_template_dir(template, root)

    weights_path = f"{template_work_dir}/nncf_{template.model_template_id}/weights.pth"
    if not os.path.exists(weights_path):
        pytest.skip(reason=f"required file is not exist - {weights_path}")

    command_line = [
        "otx",
        "eval",
        template.model_template_path,
        "--test-data-roots",
        f'{os.path.join(otx_dir, args["--test-data-roots"])}',
        "--load-weights",
        weights_path,
        "--output",
        f"{template_work_dir}/nncf_{template.model_template_id}",
    ]
    command_line.extend(["--workspace", f"{template_work_dir}"])
    check_run(command_line)
    assert os.path.exists(f"{template_work_dir}/nncf_{template.model_template_id}/performance.json")
    with open(f"{template_work_dir}/nncf_{template.model_template_id}/nncf_performance.json") as read_file:
        trained_performance = json.load(read_file)
    with open(f"{template_work_dir}/nncf_{template.model_template_id}/performance.json") as read_file:
        evaluated_performance = json.load(read_file)

    compare_model_accuracy(evaluated_performance, trained_performance, threshold)


def nncf_eval_openvino_testing(template, root, otx_dir, args):
    if template.entrypoints.nncf is None:
        pytest.skip("NNCF QAT is disabled: entrypoints.nncf in template is not specified")

    template_work_dir = get_template_dir(template, root)

    weights_path = f"{template_work_dir}/exported_nncf_{template.model_template_id}/openvino.xml"
    if not os.path.exists(weights_path):
        pytest.skip(reason=f"required file is not exist - {weights_path}")

    command_line = [
        "otx",
        "eval",
        template.model_template_path,
        "--test-data-roots",
        f'{os.path.join(otx_dir, args["--test-data-roots"])}',
        "--load-weights",
        weights_path,
        "--output",
        f"{template_work_dir}/exported_nncf_{template.model_template_id}",
    ]
    command_line.extend(["--workspace", f"{template_work_dir}"])
    check_run(command_line)
    assert os.path.exists(f"{template_work_dir}/exported_nncf_{template.model_template_id}/performance.json")


def xfail_templates(templates, xfail_template_ids_reasons):
    xfailed_templates = []
    for template in templates:
        reasons = [
            reason for template_id, reason in xfail_template_ids_reasons if template_id == template.model_template_id
        ]
        if len(reasons) == 0:
            xfailed_templates.append(template)
        elif len(reasons) == 1:
            xfailed_templates.append(pytest.param(template, marks=pytest.mark.xfail(reason=reasons[0])))
        else:
            raise RuntimeError(
                "More than one reason for template. If you have more than one Jira tickets, list them in one reason."
            )
    return xfailed_templates


def otx_explain_testing(template, root, otx_dir, args, trained=False):
    template_work_dir = get_template_dir(template, root)

    weights_path = f"{template_work_dir}/trained_{template.model_template_id}/models/weights.pth"
    if not os.path.exists(weights_path):
        pytest.skip(reason=f"required file is not exist - {weights_path}")

    test_algorithm = "ClassWiseSaliencyMap"

    train_ann_file = args.get("--train-ann-file", "")
    if "hierarchical" in train_ann_file:
        train_type = "hierarchical"
    elif "multilabel" in train_ann_file:
        train_type = "multilabel"
    else:
        train_type = "default"

    save_dir = f"explain_{template.model_template_id}/{test_algorithm}/{train_type}/"
    output_dir = os.path.join(template_work_dir, save_dir)
    data_input = os.path.join(otx_dir, args["--input"])
    command_line = [
        "otx",
        "explain",
        template.model_template_path,
        "--load-weights",
        weights_path,
<<<<<<< HEAD
        "--explain-data-root",
        explain_data_root,
        "--save-explanation-to",
=======
        "--input",
        data_input,
        "--output",
>>>>>>> de0f5aec
        output_dir,
        "--explain-algorithm",
        test_algorithm,
    ]
    check_run(command_line)
    assert os.path.exists(output_dir)
    if trained:
        assert len(os.listdir(output_dir)) > 0
        assert all([os.path.splitext(fname)[1] == ".tiff" for fname in os.listdir(output_dir)])


def otx_explain_testing_all_classes(template, root, otx_dir, args):
    template_work_dir = get_template_dir(template, root)

    weights_path = f"{template_work_dir}/trained_{template.model_template_id}/models/weights.pth"
    if not os.path.exists(weights_path):
        pytest.skip(reason=f"required file is not exist - {weights_path}")

    test_algorithm = "ClassWiseSaliencyMap"

    train_ann_file = args.get("--train-ann-file", "")
    if "hierarchical" in train_ann_file:
        train_type = "hierarchical"
    elif "multilabel" in train_ann_file:
        train_type = "multilabel"
    else:
        train_type = "default"

    save_dir_explain_only_predicted_classes = f"explain_{template.model_template_id}/{test_algorithm}/{train_type}/"
    output_dir_explain_only_predicted_classes = os.path.join(template_work_dir, save_dir_explain_only_predicted_classes)
    if not os.path.exists(output_dir_explain_only_predicted_classes):
        pytest.skip(reason=f"required file is not exist - {output_dir_explain_only_predicted_classes}")

    save_dir = f"explain_all_classes_{template.model_template_id}/{test_algorithm}/{train_type}/"
    output_dir = os.path.join(template_work_dir, save_dir)
    data_input = os.path.join(otx_dir, args["--input"])
    command_line = [
        "otx",
        "explain",
        template.model_template_path,
        "--load-weights",
        weights_path,
<<<<<<< HEAD
        "--explain-data-root",
        explain_data_root,
        "--save-explanation-to",
=======
        "--input",
        data_input,
        "--output",
>>>>>>> de0f5aec
        output_dir,
        "--explain-algorithm",
        test_algorithm,
        "--explain-all-classes",
    ]
    check_run(command_line)
    assert os.path.exists(output_dir)

    if test_algorithm == "ActivationMap":
        assert len(os.listdir(output_dir)) == len(os.listdir(output_dir_explain_only_predicted_classes))
    else:
        assert len(os.listdir(output_dir)) >= len(os.listdir(output_dir_explain_only_predicted_classes))
    assert all([os.path.splitext(fname)[1] in [".tiff", ".log"] for fname in os.listdir(output_dir)])


def otx_explain_testing_process_saliency_maps(template, root, otx_dir, args, trained=False):
    template_work_dir = get_template_dir(template, root)

    weights_path = f"{template_work_dir}/trained_{template.model_template_id}/models/weights.pth"
    if not os.path.exists(weights_path):
        pytest.skip(reason=f"required file is not exist - {weights_path}")

    test_algorithm = "ClassWiseSaliencyMap"

    train_ann_file = args.get("--train-ann-file", "")
    if "hierarchical" in train_ann_file:
        train_type = "hierarchical"
    elif "multilabel" in train_ann_file:
        train_type = "multilabel"
    else:
        train_type = "default"

    save_dir = f"explain_process_saliency_maps_{template.model_template_id}/{test_algorithm}/{train_type}/"
    output_dir = os.path.join(template_work_dir, save_dir)
    data_input = os.path.join(otx_dir, args["--input"])
    command_line = [
        "otx",
        "explain",
        template.model_template_path,
        "--load-weights",
        weights_path,
<<<<<<< HEAD
        "--explain-data-root",
        explain_data_root,
        "--save-explanation-to",
=======
        "--input",
        data_input,
        "--output",
>>>>>>> de0f5aec
        output_dir,
        "--explain-algorithm",
        test_algorithm,
        "--process-saliency-maps",
    ]
    check_run(command_line)
    assert os.path.exists(output_dir)
    if trained:
        assert len(os.listdir(output_dir)) > 0
        assert all([os.path.splitext(fname)[1] == ".png" for fname in os.listdir(output_dir)])


def otx_explain_openvino_testing(template, root, otx_dir, args, trained=False):
    template_work_dir = get_template_dir(template, root)

    weights_path = f"{template_work_dir}/exported_{template.model_template_id}_w_features/openvino.xml"
    if not os.path.exists(weights_path):
        pytest.skip(reason=f"required file is not exist - {weights_path}")

    test_algorithm = "ClassWiseSaliencyMap"

    train_ann_file = args.get("--train-ann-file", "")
    if "hierarchical" in train_ann_file:
        train_type = "hierarchical"
    elif "multilabel" in train_ann_file:
        train_type = "multilabel"
    else:
        train_type = "default"

    save_dir = f"explain_ov_{template.model_template_id}/{test_algorithm}/{train_type}/"
    output_dir = os.path.join(template_work_dir, save_dir)
    data_input = os.path.join(otx_dir, args["--input"])
    command_line = [
        "otx",
        "explain",
        template.model_template_path,
        "--load-weights",
        weights_path,
<<<<<<< HEAD
        "--explain-data-root",
        explain_data_root,
        "--save-explanation-to",
=======
        "--input",
        data_input,
        "--output",
>>>>>>> de0f5aec
        output_dir,
        "--explain-algorithm",
        test_algorithm,
    ]
    assert os.path.exists(f"{template_work_dir}/exported_{template.model_template_id}_w_features/openvino.xml")
    check_run(command_line)
    assert os.path.exists(output_dir)
    if trained:
        assert len(os.listdir(output_dir)) > 0
        assert all([os.path.splitext(fname)[1] == ".tiff" for fname in os.listdir(output_dir)])


def otx_explain_all_classes_openvino_testing(template, root, otx_dir, args):
    template_work_dir = get_template_dir(template, root)

    weights_path = f"{template_work_dir}/exported_{template.model_template_id}_w_features/openvino.xml"
    if not os.path.exists(weights_path):
        pytest.skip(reason=f"required file is not exist - {weights_path}")

    test_algorithm = "ClassWiseSaliencyMap"

    train_ann_file = args.get("--train-ann-file", "")
    if "hierarchical" in train_ann_file:
        train_type = "hierarchical"
    elif "multilabel" in train_ann_file:
        train_type = "multilabel"
    else:
        train_type = "default"

    save_dir_explain_only_predicted_classes = f"explain_ov_{template.model_template_id}/{test_algorithm}/{train_type}/"
    output_dir_explain_only_predicted_classes = os.path.join(template_work_dir, save_dir_explain_only_predicted_classes)
    if not os.path.exists(output_dir_explain_only_predicted_classes):
        pytest.skip(reason=f"required file is not exist - {output_dir_explain_only_predicted_classes}")

    save_dir = f"explain_ov_all_classes_{template.model_template_id}/{test_algorithm}/{train_type}/"
    output_dir = os.path.join(template_work_dir, save_dir)
    data_input = os.path.join(otx_dir, args["--input"])
    command_line = [
        "otx",
        "explain",
        template.model_template_path,
        "--load-weights",
        weights_path,
<<<<<<< HEAD
        "--explain-data-root",
        explain_data_root,
        "--save-explanation-to",
=======
        "--input",
        data_input,
        "--output",
>>>>>>> de0f5aec
        output_dir,
        "--explain-algorithm",
        test_algorithm,
        "--explain-all-classes",
    ]
    assert os.path.exists(f"{template_work_dir}/exported_{template.model_template_id}_w_features/openvino.xml")
    check_run(command_line)
    assert os.path.exists(output_dir)

    if test_algorithm == "ActivationMap":
        assert len(os.listdir(output_dir)) == len(os.listdir(output_dir_explain_only_predicted_classes))
    else:
        assert len(os.listdir(output_dir)) >= len(os.listdir(output_dir_explain_only_predicted_classes))
    assert all([os.path.splitext(fname)[1] in [".tiff", ".log"] for fname in os.listdir(output_dir)])


def otx_explain_process_saliency_maps_openvino_testing(template, root, otx_dir, args, trained=False):
    template_work_dir = get_template_dir(template, root)

    weights_path = f"{template_work_dir}/exported_{template.model_template_id}_w_features/openvino.xml"
    if not os.path.exists(weights_path):
        pytest.skip(reason=f"required file is not exist - {weights_path}")

    test_algorithm = "ClassWiseSaliencyMap"

    train_ann_file = args.get("--train-ann-file", "")
    if "hierarchical" in train_ann_file:
        train_type = "hierarchical"
    elif "multilabel" in train_ann_file:
        train_type = "multilabel"
    else:
        train_type = "default"

    save_dir = f"explain_ov_process_saliency_maps_{template.model_template_id}/{test_algorithm}/{train_type}/"
    output_dir = os.path.join(template_work_dir, save_dir)
    data_input = os.path.join(otx_dir, args["--input"])
    command_line = [
        "otx",
        "explain",
        template.model_template_path,
        "--load-weights",
        weights_path,
<<<<<<< HEAD
        "--explain-data-root",
        explain_data_root,
        "--save-explanation-to",
=======
        "--input",
        data_input,
        "--output",
>>>>>>> de0f5aec
        output_dir,
        "--explain-algorithm",
        test_algorithm,
        "--process-saliency-maps",
    ]
    assert os.path.exists(f"{template_work_dir}/exported_{template.model_template_id}_w_features/openvino.xml")
    check_run(command_line)
    assert os.path.exists(output_dir)
    if trained:
        assert len(os.listdir(output_dir)) > 0
        assert all([os.path.splitext(fname)[1] == ".png" for fname in os.listdir(output_dir)])


def otx_find_testing():
    """Performs several options of available otx find."""
    # Find all model template
    command_line = ["otx", "find", "--template"]
    check_run(command_line)

    # Find command per tasks
    for task in find_supported_tasks:
        command_line = ["otx", "find", "--template", "--task", task]
        check_run(command_line)

    # Find Backbones per backends
    for backbone_backends in find_supported_backends:
        command_line = [
            "otx",
            "find",
            "--backbone",
            backbone_backends,
        ]
        check_run(command_line)


def otx_build_task_testing(root, task):
    """Build OTX-workspace per tasks.

    Build and verify the otx-workspace corresponding to each task.
    """
    # Build otx-workspace per tasks check - Default Model Template only
    command_line = [
        "otx",
        "build",
        "--task",
        task,
        "--workspace",
        os.path.join(root, f"otx-workspace-{task}"),
    ]
    check_run(command_line)


def otx_build_backbone_testing(root, backbone_args):
    """Build backbone & Update model testing.

    Build each backbone to create backbone.yaml into workspace,
    build for the default model for the task,
    and even test updating the model config.
    This is done on the premise that the otx_workspace
    has been created well through otx_build_task_testing.
    """
    task, backbone = backbone_args
    task_workspace = os.path.join(root, f"otx-workspace-{task}")
    command_line = [
        "otx",
        "build",
        "--task",
        f"{task}",
        "--workspace",
        task_workspace,
    ]
    check_run(command_line)
    assert os.path.exists(task_workspace)

    # Build model.py from backbone type
    command_line = [
        "otx",
        "build",
        "--backbone",
        backbone,
        "--workspace",
        task_workspace,
    ]
    check_run(command_line)
    from otx.algorithms.common.adapters.mmcv.utils.config_utils import OTXConfig

    model_config = OTXConfig.fromfile(os.path.join(task_workspace, "model.py"))
    assert os.path.exists(os.path.join(task_workspace, "model.py"))
    assert "backbone" in model_config["model"], "'backbone' is not in model configs"
    assert (
        model_config["model"]["backbone"]["type"] == backbone
    ), f"{model_config['model']['backbone']['type']} != {backbone}"


def otx_build_testing(root, args: Dict[str, str], expected: Dict[str, str]):
    workspace_root = os.path.join(root, "otx-workspace")
    command_line = ["otx", "build", "--workspace", workspace_root]
    for option, value in args.items():
        command_line.extend([option, value])
    check_run(command_line)
    from otx.algorithms.common.adapters.mmcv.utils.config_utils import OTXConfig

    template_config = OTXConfig.fromfile(os.path.join(workspace_root, "template.yaml"))
    assert template_config.name == expected["model"]
    assert (
        template_config.hyper_parameters.parameter_overrides.algo_backend.train_type.default_value
        == expected["train_type"]
    )


def otx_build_auto_config(root, otx_dir: str, args: Dict[str, str]):
    workspace_root = os.path.join(root, "otx-workspace")
    command_line = ["otx", "build", "--workspace", workspace_root]

    for option, value in args.items():
        if option in ["--train-data-roots", "--val-data-roots"]:
            command_line.extend([option, f"{os.path.join(otx_dir, value)}"])
        elif option in ["--task"]:
            command_line.extend([option, args[option]])
    check_run(command_line)


def otx_train_auto_config(root, otx_dir: str, args: Dict[str, str], use_output: bool = True):
    work_dir = os.path.join(root, "otx-workspace")
    command_line = ["otx", "train"]

    for option, value in args.items():
        if option == "template":
            command_line.extend([args[option]])
        elif option in ["--train-data-roots", "--val-data-roots"]:
            command_line.extend([option, f"{os.path.join(otx_dir, value)}"])
    if use_output:
        command_line.extend(["--output", f"{work_dir}"])
    command_line.extend(["--workspace", f"{work_dir}"])
    command_line.extend(args["train_params"])
    check_run(command_line)


def generate_model_template_testing(templates):
    class _TestModelTemplates:
        @e2e_pytest_component
        def test_model_category(self):
            stat = {
                ModelCategory.SPEED: 0,
                ModelCategory.BALANCE: 0,
                ModelCategory.ACCURACY: 0,
                ModelCategory.OTHER: 0,
            }
            for template in templates:
                stat[template.model_category] += 1
            assert stat[ModelCategory.SPEED] == 1
            assert stat[ModelCategory.BALANCE] <= 1
            assert stat[ModelCategory.ACCURACY] == 1

        @e2e_pytest_component
        def test_model_status(self):
            for template in templates:
                if template.model_status == ModelStatus.DEPRECATED:
                    assert template.model_category == ModelCategory.OTHER

        @e2e_pytest_component
        def test_default_for_task(self):
            num_default_model = 0
            for template in templates:
                if template.is_default_for_task:
                    num_default_model += 1
                    assert template.model_category != ModelCategory.OTHER
                    assert template.model_status == ModelStatus.ACTIVE
            assert num_default_model == 1

    return _TestModelTemplates


def compare_model_accuracy(performance_to_test: Dict, target_performance: Dict, threshold: Union[float, int]):
    for k in target_performance.keys():
        if k == "avg_time_per_image":
            continue
        assert (
            performance_to_test[k] >= target_performance[k]
            or abs(target_performance[k] - performance_to_test[k]) / (target_performance[k] + 1e-10) <= threshold
        ), f"{target_performance[k]=}, {performance_to_test[k]=}"<|MERGE_RESOLUTION|>--- conflicted
+++ resolved
@@ -356,11 +356,7 @@
         perf_path = f"{template_work_dir}/exported_{template.model_template_id}_fp16/performance.json"
 
     if not os.path.exists(weights_path):
-<<<<<<< HEAD
         pytest.skip(reason=f"required file is not existed - {weights_path}")
-=======
-        pytest.skip(reason=f"required file is not exist - {weights_path}")
->>>>>>> de0f5aec
 
     command_line = [
         "otx",
@@ -883,15 +879,9 @@
         template.model_template_path,
         "--load-weights",
         weights_path,
-<<<<<<< HEAD
-        "--explain-data-root",
-        explain_data_root,
-        "--save-explanation-to",
-=======
         "--input",
         data_input,
         "--output",
->>>>>>> de0f5aec
         output_dir,
         "--explain-algorithm",
         test_algorithm,
@@ -934,15 +924,9 @@
         template.model_template_path,
         "--load-weights",
         weights_path,
-<<<<<<< HEAD
-        "--explain-data-root",
-        explain_data_root,
-        "--save-explanation-to",
-=======
         "--input",
         data_input,
         "--output",
->>>>>>> de0f5aec
         output_dir,
         "--explain-algorithm",
         test_algorithm,
@@ -984,15 +968,9 @@
         template.model_template_path,
         "--load-weights",
         weights_path,
-<<<<<<< HEAD
-        "--explain-data-root",
-        explain_data_root,
-        "--save-explanation-to",
-=======
         "--input",
         data_input,
         "--output",
->>>>>>> de0f5aec
         output_dir,
         "--explain-algorithm",
         test_algorithm,
@@ -1031,15 +1009,9 @@
         template.model_template_path,
         "--load-weights",
         weights_path,
-<<<<<<< HEAD
-        "--explain-data-root",
-        explain_data_root,
-        "--save-explanation-to",
-=======
         "--input",
         data_input,
         "--output",
->>>>>>> de0f5aec
         output_dir,
         "--explain-algorithm",
         test_algorithm,
@@ -1083,15 +1055,9 @@
         template.model_template_path,
         "--load-weights",
         weights_path,
-<<<<<<< HEAD
-        "--explain-data-root",
-        explain_data_root,
-        "--save-explanation-to",
-=======
         "--input",
         data_input,
         "--output",
->>>>>>> de0f5aec
         output_dir,
         "--explain-algorithm",
         test_algorithm,
@@ -1134,15 +1100,9 @@
         template.model_template_path,
         "--load-weights",
         weights_path,
-<<<<<<< HEAD
-        "--explain-data-root",
-        explain_data_root,
-        "--save-explanation-to",
-=======
         "--input",
         data_input,
         "--output",
->>>>>>> de0f5aec
         output_dir,
         "--explain-algorithm",
         test_algorithm,
