# Copyright (C) 2022 Intel Corporation
# SPDX-License-Identifier: Apache-2.0
#

import io
import os
import time
from collections import defaultdict
from typing import List, Optional

import numpy as np
import torch
from mmcv.utils import ConfigDict
from mpa import MPAConstants
from mpa.stage import Stage
from mpa.utils.config_utils import MPAConfig
from mpa.utils.logger import get_logger
from mpa_tasks.apis import BaseTask, TrainType
from mpa_tasks.apis.classification import ClassificationConfig
from ote_sdk.configuration import cfg_helper
from ote_sdk.configuration.helper.utils import ids_to_strings
from ote_sdk.entities.datasets import DatasetEntity
from ote_sdk.entities.inference_parameters import (
    InferenceParameters,
    default_progress_callback,
)
from ote_sdk.entities.label import Domain
from ote_sdk.entities.metrics import (
    CurveMetric,
    LineChartInfo,
    LineMetricsGroup,
    MetricsGroup,
    Performance,
    ScoreMetric,
)
from ote_sdk.entities.model import (  # ModelStatus
    ModelEntity,
    ModelFormat,
    ModelOptimizationType,
    ModelPrecision,
)
from ote_sdk.entities.model_template import parse_model_template
from ote_sdk.entities.result_media import ResultMediaEntity
from ote_sdk.entities.resultset import ResultSetEntity
from ote_sdk.entities.scored_label import ScoredLabel
from ote_sdk.entities.subset import Subset
from ote_sdk.entities.task_environment import TaskEnvironment
from ote_sdk.entities.tensor import TensorEntity
from ote_sdk.entities.train_parameters import TrainParameters, UpdateProgressCallback
from ote_sdk.entities.train_parameters import (
    default_progress_callback as train_default_progress_callback,
)
from ote_sdk.serialization.label_mapper import label_schema_to_bytes
from ote_sdk.usecases.evaluation.metrics_helper import MetricsHelper
from ote_sdk.usecases.reporting.time_monitor_callback import TimeMonitorCallback
from ote_sdk.usecases.tasks.interfaces.evaluate_interface import IEvaluationTask
from ote_sdk.usecases.tasks.interfaces.export_interface import ExportType, IExportTask
from ote_sdk.usecases.tasks.interfaces.inference_interface import IInferenceTask
from ote_sdk.usecases.tasks.interfaces.unload_interface import IUnload
from ote_sdk.utils.argument_checks import check_input_parameters_type
from ote_sdk.utils.labels_utils import get_empty_label
from ote_sdk.utils.vis_utils import get_actmap
from torchreid_tasks.nncf_task import OTEClassificationNNCFTask

# from torchreid_tasks.utils import TrainingProgressCallback
from torchreid_tasks.utils import OTELoggerHook
from torchreid_tasks.utils import get_multihead_class_info as get_hierarchical_info

logger = get_logger()

TASK_CONFIG = ClassificationConfig


class TrainingProgressCallback(TimeMonitorCallback):
    def __init__(self, update_progress_callback: UpdateProgressCallback):
        super().__init__(0, 0, 0, 0, update_progress_callback=update_progress_callback)

    def on_train_batch_end(self, batch, logs=None):
        super().on_train_batch_end(batch, logs)
        self.update_progress_callback(self.get_progress())

    def on_epoch_end(self, epoch, logs=None):
        self.past_epoch_duration.append(time.time() - self.start_epoch_time)
        self._calculate_average_epoch()
        score = None
        if hasattr(self.update_progress_callback, "metric") and isinstance(logs, dict):
            score = logs.get(self.update_progress_callback.metric, None)
            logger.info(f"logged score for metric {self.update_progress_callback.metric} = {score}")
            score = 0.01 * float(score) if score is not None else None
            if score is not None:
                iter_num = logs.get("current_iters", None)
                if iter_num is not None:
                    logger.info(f"score = {score} at epoch {epoch} / {int(iter_num)}")
                    # as a trick, score (at least if it's accuracy not the loss) and iteration number
                    # could be assembled just using summation and then disassembeled.
                    if 1.0 > score:
                        score = score + int(iter_num)
                    else:
                        score = -(score + int(iter_num))
        self.update_progress_callback(self.get_progress(), score=score)


class ClassificationInferenceTask(BaseTask, IInferenceTask, IExportTask, IEvaluationTask, IUnload):
    def __init__(self, task_environment: TaskEnvironment):
        self._should_stop = False
        super().__init__(TASK_CONFIG, task_environment)

        self._task_environment = task_environment
        if len(task_environment.get_labels(False)) == 1:
            self._labels = task_environment.get_labels(include_empty=True)
        else:
            self._labels = task_environment.get_labels(include_empty=False)
        self._empty_label = get_empty_label(task_environment.label_schema)
        self._multilabel = False
        self._hierarchical = False

        self._multilabel = len(task_environment.label_schema.get_groups(False)) > 1 and len(
            task_environment.label_schema.get_groups(False)
        ) == len(
            task_environment.get_labels(include_empty=False)
        )  # noqa:E127

        self._hierarchical_info = None
        if not self._multilabel and len(task_environment.label_schema.get_groups(False)) > 1:
            self._hierarchical = True
            self._hierarchical_info = get_hierarchical_info(task_environment.label_schema)

    def infer(
        self,
        dataset: DatasetEntity,
        inference_parameters: Optional[InferenceParameters] = None,
    ) -> DatasetEntity:
        logger.info("called infer()")
        stage_module = "ClsInferrer"
        self._data_cfg = self._init_test_data_cfg(dataset)
        dataset = dataset.with_empty_annotations()

        dump_features = True
        dump_saliency_map = not inference_parameters.is_evaluation if inference_parameters else True
        results = self._run_task(
            stage_module,
            mode="train",
            dataset=dataset,
            dump_features=dump_features,
            dump_saliency_map=dump_saliency_map,
        )
        logger.debug(f"result of run_task {stage_module} module = {results}")
        predictions = results["outputs"]
        prediction_results = zip(
            predictions["eval_predictions"],
            predictions["feature_vectors"],
            predictions["saliency_maps"],
        )

        update_progress_callback = default_progress_callback
        if inference_parameters is not None:
            update_progress_callback = inference_parameters.update_progress

        self._add_predictions_to_dataset(prediction_results, dataset, update_progress_callback)
        return dataset

    def evaluate(
        self,
        output_result_set: ResultSetEntity,
        evaluation_metric: Optional[str] = None,
    ):
        logger.info("called evaluate()")
        metric = MetricsHelper.compute_accuracy(output_result_set)
        logger.info(f"Accuracy after evaluation: {metric.accuracy.value}")
        output_result_set.performance = metric.get_performance()
        logger.info("Evaluation completed")

    def unload(self):
        logger.info("called unload()")
        self.finalize()

    def export(self, export_type: ExportType, output_model: ModelEntity):
        logger.info("Exporting the model")
        if export_type != ExportType.OPENVINO:
            raise RuntimeError(f"not supported export type {export_type}")
        output_model.model_format = ModelFormat.OPENVINO
        output_model.optimization_type = ModelOptimizationType.MO

        stage_module = "ClsExporter"
        results = self._run_task(stage_module, mode="train", precision="FP32", export=True)
        logger.debug(f"results of run_task = {results}")
        results = results.get("outputs")
        logger.debug(f"results of run_task = {results}")
        if results is None:
            logger.error(f"error while exporting model {results.get('msg')}")
        else:
            bin_file = results.get("bin")
            xml_file = results.get("xml")
            if xml_file is None or bin_file is None:
                raise RuntimeError("invalid status of exporting. bin and xml should not be None")
            with open(bin_file, "rb") as f:
                output_model.set_data("openvino.bin", f.read())
            with open(xml_file, "rb") as f:
                output_model.set_data("openvino.xml", f.read())
        output_model.precision = [ModelPrecision.FP32]
        output_model.set_data(
            "label_schema.json",
            label_schema_to_bytes(self._task_environment.label_schema),
        )
        logger.info("Exporting completed")

    def _add_predictions_to_dataset(self, prediction_results, dataset, update_progress_callback):
        """Loop over dataset again to assign predictions. Convert from MMClassification format to OTE format."""
        dataset_size = len(dataset)
        for i, (dataset_item, prediction_items) in enumerate(zip(dataset, prediction_results)):
            item_labels = []
            pos_thr = 0.5
            prediction_item, feature_vector, saliency_map = prediction_items
            if any(np.isnan(prediction_item)):
                logger.info("Nan in prediction_item.")

            if self._multilabel:
                if max(prediction_item) < pos_thr:
                    logger.info("Confidence is smaller than pos_thr, empty_label will be appended to item_labels.")
                    item_labels.append(ScoredLabel(self._empty_label, probability=1.0))
                else:
                    for cls_idx, pred_item in enumerate(prediction_item):
                        if pred_item > pos_thr:
                            cls_label = ScoredLabel(self.labels[cls_idx], probability=float(pred_item))
                            item_labels.append(cls_label)

            elif self._hierarchical:
                for head_idx in range(self._hierarchical_info["num_multiclass_heads"]):
                    logits_begin, logits_end = self._hierarchical_info["head_idx_to_logits_range"][head_idx]
                    head_logits = prediction_item[logits_begin:logits_end]
                    head_pred = np.argmax(head_logits)  # Assume logits already passed softmax
                    label_str = self._hierarchical_info["all_groups"][head_idx][head_pred]
                    ote_label = next(x for x in self._labels if x.name == label_str)
                    item_labels.append(ScoredLabel(label=ote_label, probability=float(head_logits[head_pred])))

                if self._hierarchical_info["num_multilabel_classes"]:
                    logits_begin, logits_end = (
                        self._hierarchical_info["num_single_label_classes"],
                        -1,
                    )
                    head_logits = prediction_item[logits_begin:logits_end]
                    for logit_idx, logit in enumerate(head_logits):
                        if logit > pos_thr:  # Assume logits already passed sigmoid
                            label_str_idx = self._hierarchical_info["num_multiclass_heads"] + logit_idx
                            label_str = self._hierarchical_info["all_groups"][label_str_idx][0]
                            ote_label = next(x for x in self._labels if x.name == label_str)
                            item_labels.append(ScoredLabel(label=ote_label, probability=float(logit)))
                item_labels = self._task_environment.label_schema.resolve_labels_probabilistic(item_labels)
                if not item_labels:
                    logger.info("item_labels is empty.")
                    item_labels.append(ScoredLabel(self._empty_label, probability=1.0))

            else:
                label_idx = prediction_item.argmax()
                cls_label = ScoredLabel(
                    self._labels[label_idx],
                    probability=float(prediction_item[label_idx]),
                )
                item_labels.append(cls_label)

            dataset_item.append_labels(item_labels)

            if feature_vector is not None:
                active_score = TensorEntity(name="representation_vector", numpy=feature_vector.reshape(-1))
                dataset_item.append_metadata_item(active_score, model=self._task_environment.model)

            if saliency_map is not None:
                saliency_map = get_actmap(saliency_map, (dataset_item.width, dataset_item.height))
                saliency_map_media = ResultMediaEntity(
                    name="Saliency Map",
                    type="saliency_map",
                    annotation_scene=dataset_item.annotation_scene,
                    numpy=saliency_map,
                    roi=dataset_item.roi,
                    label=item_labels[0].label,
                )
                dataset_item.append_metadata_item(saliency_map_media, model=self._task_environment.model)

            update_progress_callback(int(i / dataset_size * 100))

<<<<<<< HEAD
=======
    def _init_recipe_hparam(self) -> dict:
        warmup_iters = int(self._hyperparams.learning_parameters.learning_rate_warmup_iters)
        lr_config = (
            ConfigDict(warmup_iters=warmup_iters)
            if warmup_iters > 0
            else ConfigDict(warmup_iters=warmup_iters, warmup=None)
        )

        if self._hyperparams.learning_parameters.enable_early_stopping:
            early_stop = ConfigDict(
                start=int(self._hyperparams.learning_parameters.early_stop_start),
                patience=int(self._hyperparams.learning_parameters.early_stop_patience),
                iteration_patience=int(self._hyperparams.learning_parameters.early_stop_iteration_patience),
            )
        else:
            early_stop = False

        return ConfigDict(
            optimizer=ConfigDict(lr=self._hyperparams.learning_parameters.learning_rate),
            lr_config=lr_config,
            early_stop=early_stop,
            data=ConfigDict(
                samples_per_gpu=int(self._hyperparams.learning_parameters.batch_size),
                workers_per_gpu=int(self._hyperparams.learning_parameters.num_workers),
            ),
            runner=ConfigDict(max_epochs=int(self._hyperparams.learning_parameters.num_iters)),
        )

>>>>>>> a77583e5
    def _init_recipe(self):
        logger.info("called _init_recipe()")

        recipe_root = os.path.join(MPAConstants.RECIPES_PATH, "stages/classification")
        train_type = self._hyperparams.algo_backend.train_type
        logger.info(f"train type = {train_type}")

        recipe = os.path.join(recipe_root, "class_incr.yaml")
        if train_type == TrainType.SemiSupervised:
            raise NotImplementedError(f"train type {train_type} is not implemented yet.")
        elif train_type == TrainType.SelfSupervised:
            raise NotImplementedError(f"train type {train_type} is not implemented yet.")
        elif train_type == TrainType.Incremental:
            recipe = os.path.join(recipe_root, "class_incr.yaml")
        else:
            # raise NotImplementedError(f'train type {train_type} is not implemented yet.')
            # FIXME: Temporary remedy for CVS-88098
            logger.warning(f"train type {train_type} is not implemented yet.")

        self._recipe_cfg = MPAConfig.fromfile(recipe)
        self._patch_datasets(self._recipe_cfg)  # for OTE compatibility
        self._patch_evaluation(self._recipe_cfg)  # for OTE compatibility
        logger.info(f"initialized recipe = {recipe}")

    def _init_model_cfg(self):
        base_dir = os.path.abspath(os.path.dirname(self.template_file_path))
        if self._multilabel:
            cfg_path = os.path.join(base_dir, "model_multilabel.py")
        elif self._hierarchical:
            cfg_path = os.path.join(base_dir, "model_hierarchical.py")
        else:
            cfg_path = os.path.join(base_dir, "model.py")
        cfg = MPAConfig.fromfile(cfg_path)

        cfg.model.multilabel = self._multilabel
        cfg.model.hierarchical = self._hierarchical
        if self._hierarchical:
            cfg.model.head.hierarchical_info = self._hierarchical_info
        return cfg

    def _init_test_data_cfg(self, dataset: DatasetEntity):
        data_cfg = ConfigDict(
            data=ConfigDict(
                train=ConfigDict(
                    ote_dataset=dataset,
                    labels=self._labels,
                ),
                test=ConfigDict(
                    ote_dataset=dataset,
                    labels=self._labels,
                ),
            )
        )
        return data_cfg

    def _patch_datasets(self, config: MPAConfig, domain=Domain.CLASSIFICATION):
        def patch_color_conversion(pipeline):
            # Default data format for OTE is RGB, while mmdet uses BGR, so negate the color conversion flag.
            for pipeline_step in pipeline:
                if pipeline_step.type == "Normalize":
                    to_rgb = False
                    if "to_rgb" in pipeline_step:
                        to_rgb = pipeline_step.to_rgb
                    to_rgb = not bool(to_rgb)
                    pipeline_step.to_rgb = to_rgb
                elif pipeline_step.type == "MultiScaleFlipAug":
                    patch_color_conversion(pipeline_step.transforms)

        assert "data" in config
        for subset in ("train", "val", "test"):
            cfg = config.data.get(subset, None)
            if not cfg:
                continue
            if cfg.type == "RepeatDataset":
                cfg = cfg.dataset

            if self._multilabel:
                cfg.type = "MPAMultilabelClsDataset"
            elif self._hierarchical:
                cfg.type = "MPAHierarchicalClsDataset"
                cfg.hierarchical_info = self._hierarchical_info
                if subset == "train":
                    cfg.drop_last = True  # For stable hierarchical information indexing
            else:
                cfg.type = "MPAClsDataset"

            # In train dataset, when sample size is smaller than batch size
<<<<<<< HEAD
            if subset == 'train' and self._data_cfg:
                train_data_cfg = Stage.get_data_cfg(self._data_cfg, "train")
                if (len(train_data_cfg.get('ote_dataset', [])) < self._recipe_cfg.data.get('samples_per_gpu', 2)):
=======
            if subset == "train" and self._data_cfg:
                train_data_cfg = Stage.get_train_data_cfg(self._data_cfg)
                if len(train_data_cfg.get("ote_dataset", [])) < self._recipe_cfg.data.get("samples_per_gpu", 2):
>>>>>>> a77583e5
                    cfg.drop_last = False

            cfg.domain = domain
            cfg.ote_dataset = None
            cfg.labels = None
            cfg.empty_label = self._empty_label
            for pipeline_step in cfg.pipeline:
                if subset == "train" and pipeline_step.type == "Collect":
                    pipeline_step = BaseTask._get_meta_keys(pipeline_step)
            patch_color_conversion(cfg.pipeline)

    def _patch_evaluation(self, config: MPAConfig):
        cfg = config.evaluation
        if self._multilabel:
            cfg.metric = ["accuracy-mlc", "mAP", "CP", "OP", "CR", "OR", "CF1", "OF1"]
            config.early_stop_metric = "mAP"
        elif self._hierarchical:
            cfg.metric = ["MHAcc", "avgClsAcc", "mAP"]
            config.early_stop_metric = "MHAcc"
        else:
            cfg.metric = ["accuracy", "class_accuracy"]
            config.early_stop_metric = "accuracy"


class ClassificationTrainTask(ClassificationInferenceTask):
    def save_model(self, output_model: ModelEntity):
        logger.info("called save_model")
        buffer = io.BytesIO()
        hyperparams_str = ids_to_strings(cfg_helper.convert(self._hyperparams, dict, enum_to_str=True))
        labels = {label.name: label.color.rgb_tuple for label in self._labels}
        model_ckpt = torch.load(self._model_ckpt)
        modelinfo = {
            "model": model_ckpt["state_dict"],
            "config": hyperparams_str,
            "labels": labels,
            "VERSION": 1,
        }

        torch.save(modelinfo, buffer)
        output_model.set_data("weights.pth", buffer.getvalue())
        output_model.set_data(
            "label_schema.json",
            label_schema_to_bytes(self._task_environment.label_schema),
        )
        output_model.precision = self._precision

    def cancel_training(self):
        """
        Sends a cancel training signal to gracefully stop the optimizer. The signal consists of creating a
        '.stop_training' file in the current work_dir. The runner checks for this file periodically.
        The stopping mechanism allows stopping after each iteration, but validation will still be carried out. Stopping
        will therefore take some time.
        """
        self._should_stop = True
        logger.info("Cancel training requested.")
        if self.cancel_interface is not None:
            self.cancel_interface.cancel()
        else:
            logger.info("but training was not started yet. reserved it to cancel")
            self.reserved_cancel = True

    def train(
        self,
        dataset: DatasetEntity,
        output_model: ModelEntity,
        train_parameters: Optional[TrainParameters] = None,
    ):
        logger.info("train()")
        # Check for stop signal between pre-eval and training.
        # If training is cancelled at this point,
        if self._should_stop:
            logger.info("Training cancelled.")
            self._should_stop = False
            self._is_training = False
            return

        # Set OTE LoggerHook & Time Monitor
        update_progress_callback = train_default_progress_callback
        if train_parameters is not None:
            update_progress_callback = train_parameters.update_progress
        self._time_monitor = TrainingProgressCallback(update_progress_callback)
        self._learning_curves = defaultdict(OTELoggerHook.Curve)

        stage_module = "ClsTrainer"
        self._data_cfg = self._init_train_data_cfg(dataset)
        self._is_training = True
        results = self._run_task(stage_module, mode="train", dataset=dataset, parameters=train_parameters)

        # Check for stop signal between pre-eval and training.
        # If training is cancelled at this point,
        if self._should_stop:
            logger.info("Training cancelled.")
            self._should_stop = False
            self._is_training = False
            return

        # get output model
        model_ckpt = results.get("final_ckpt")
        if model_ckpt is None:
            logger.error("cannot find final checkpoint from the results.")
            return
        else:
            # update checkpoint to the newly trained model
            self._model_ckpt = model_ckpt

        # compose performance statistics
        training_metrics, final_acc = self._generate_training_metrics_group(self._learning_curves)
        # save resulting model
        self.save_model(output_model)
        performance = Performance(
            score=ScoreMetric(value=final_acc, name="accuracy"),
            dashboard_metrics=training_metrics,
        )
        logger.info(f"Final model performance: {str(performance)}")
        output_model.performance = performance
        self._is_training = False
        logger.info("train done.")

    def _init_train_data_cfg(self, dataset: DatasetEntity):
        logger.info("init data cfg.")
        data_cfg = ConfigDict(
            data=ConfigDict(
                train=ConfigDict(
                    ote_dataset=dataset.get_subset(Subset.TRAINING),
                    labels=self._labels,
                    label_names=list(label.name for label in self._labels),
                ),
                val=ConfigDict(
                    ote_dataset=dataset.get_subset(Subset.VALIDATION),
                    labels=self._labels,
                ),
            )
        )

        for label in self._labels:
            label.hotkey = "a"
        return data_cfg

    def _generate_training_metrics_group(self, learning_curves) -> Optional[List[MetricsGroup]]:
        """
        Parses the classification logs to get metrics from the latest training run
        :return output List[MetricsGroup]
        """
        output: List[MetricsGroup] = []

        if self._multilabel:
            metric_key = "val/accuracy-mlc"
        elif self._hierarchical:
            metric_key = "val/MHAcc"
        else:
            metric_key = "val/accuracy_top-1"

        # Learning curves
        best_acc = -1
        if learning_curves is None:
            return output

        for key, curve in learning_curves.items():
            metric_curve = CurveMetric(xs=curve.x, ys=curve.y, name=key)
            if key == metric_key:
                best_acc = max(curve.y)
            visualization_info = LineChartInfo(name=key, x_axis_label="Timestamp", y_axis_label=key)
            output.append(LineMetricsGroup(metrics=[metric_curve], visualization_info=visualization_info))

        return output, best_acc


class ClassificationNNCFTask(OTEClassificationNNCFTask):
    @check_input_parameters_type()
    def __init__(self, task_environment: TaskEnvironment):
        """ "
        Task for compressing classification models using NNCF.
        """
        curr_model_path = task_environment.model_template.model_template_path
        base_model_path = os.path.join(
            os.path.dirname(os.path.abspath(curr_model_path)),
            task_environment.model_template.base_model_path,
        )
        if os.path.isfile(base_model_path):
            logger.info(f"Base model for NNCF: {base_model_path}")
            # Redirect to base model
            task_environment.model_template = parse_model_template(base_model_path)
        super().__init__(task_environment)<|MERGE_RESOLUTION|>--- conflicted
+++ resolved
@@ -278,8 +278,6 @@
 
             update_progress_callback(int(i / dataset_size * 100))
 
-<<<<<<< HEAD
-=======
     def _init_recipe_hparam(self) -> dict:
         warmup_iters = int(self._hyperparams.learning_parameters.learning_rate_warmup_iters)
         lr_config = (
@@ -308,7 +306,6 @@
             runner=ConfigDict(max_epochs=int(self._hyperparams.learning_parameters.num_iters)),
         )
 
->>>>>>> a77583e5
     def _init_recipe(self):
         logger.info("called _init_recipe()")
 
@@ -396,15 +393,9 @@
                 cfg.type = "MPAClsDataset"
 
             # In train dataset, when sample size is smaller than batch size
-<<<<<<< HEAD
             if subset == 'train' and self._data_cfg:
                 train_data_cfg = Stage.get_data_cfg(self._data_cfg, "train")
                 if (len(train_data_cfg.get('ote_dataset', [])) < self._recipe_cfg.data.get('samples_per_gpu', 2)):
-=======
-            if subset == "train" and self._data_cfg:
-                train_data_cfg = Stage.get_train_data_cfg(self._data_cfg)
-                if len(train_data_cfg.get("ote_dataset", [])) < self._recipe_cfg.data.get("samples_per_gpu", 2):
->>>>>>> a77583e5
                     cfg.drop_last = False
 
             cfg.domain = domain
