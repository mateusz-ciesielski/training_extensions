--- conflicted
+++ resolved
@@ -75,13 +75,9 @@
         self.override_configs = {}
 
     def _run_task(self, stage_module, mode=None, dataset=None, parameters=None, **kwargs):
-<<<<<<< HEAD
-        self._initialize()
-=======
         # FIXME: Temporary remedy for CVS-88098
         export = kwargs.get('export', False)
         self._initialize(dataset, export=export)
->>>>>>> e08f547c
         # update model config -> model label schema
         data_classes = [label.name for label in self._labels]
         model_classes = [label.name for label in self._model_label_schema]
@@ -159,14 +155,11 @@
         """
         logger.info('initializing....')
         self._init_recipe()
-<<<<<<< HEAD
         self._overwrite_parameters()
-=======
         if not export:
             recipe_hparams = self._init_recipe_hparam()
             if len(recipe_hparams) > 0:
                 self._recipe_cfg.merge_from_dict(recipe_hparams)
->>>>>>> e08f547c
         if "custom_hooks" in self.override_configs:
             override_custom_hooks = self.override_configs.pop("custom_hooks")
             for override_custom_hook in override_custom_hooks:
