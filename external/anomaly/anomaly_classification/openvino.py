--- conflicted
+++ resolved
@@ -21,12 +21,7 @@
 import json
 import os
 import tempfile
-<<<<<<< HEAD
-from typing import Any, Dict, List, Optional, Union
-=======
-from shutil import copyfile, copytree
 from typing import Any, Dict, List, Optional
->>>>>>> e6db9dbc
 from zipfile import ZipFile
 
 import numpy as np
