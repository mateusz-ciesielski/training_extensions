--- conflicted
+++ resolved
@@ -184,23 +184,10 @@
 
         with tempfile.TemporaryDirectory() as tempdir:
             save_model(compressed_model, tempdir, model_name="model")
-<<<<<<< HEAD
-            self.__load_weights(
-                path=os.path.join(tempdir, "model.xml"),
-                output_model=output_model,
-                key="openvino.xml",
-            )
-            self.__load_weights(
-                path=os.path.join(tempdir, "model.bin"),
-                output_model=output_model,
-                key="openvino.bin",
-            )
-=======
             self.__load_weights(path=os.path.join(tempdir, "model.xml"), output_model=output_model, key="openvino.xml")
             self.__load_weights(path=os.path.join(tempdir, "model.bin"), output_model=output_model, key="openvino.bin")
 
         output_model.set_data("label_schema.json", label_schema_to_bytes(self.task_environment.label_schema))
->>>>>>> 43a68f3a
         output_model.model_status = ModelStatus.SUCCESS
 
         self.task_environment.model = output_model
